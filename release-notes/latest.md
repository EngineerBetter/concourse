#### <sub><sup><a name="4480" href="#4480">:link:</a></sup></sub> feature

* @ProvoK added support for a `?title=` query parameter on the pipeline/job badge endpoints! Now you can make it say something other than "build". #4480
  ![badge](https://ci.concourse-ci.org/api/v1/teams/main/pipelines/concourse/badge?title=check%20it%20out)

#### <sub><sup><a name="4518" href="#4518">:link:</a></sup></sub> feature

* @evanchaoli added a feature to stop ATC from attempting to renew Vault leases that are not renewable #4518.

#### <sub><sup><a name="4516" href="#4516">:link:</a></sup></sub> feature

* Add 5 minute timeout for baggageclaim destroy calls #4516.

#### <sub><sup><a name="4334" href="#4334">:link:</a></sup></sub> feature

* @aledeganopix4d added a feature sort pipelines alphabetically #4334.

#### <sub><sup><a name="4470" href="#4470">:link:</a></sup></sub> feature, breaking

* All API payloads are now gzipped. This should help save bandwidth and make the web UI load faster. #4470

#### <sub><sup><a name="4494" href="#4494">:link:</a></sup></sub> feature

* API endpoints have been changed to use a single transaction per request, so that they become "all or nothing" instead of holding data in memory while waiting for another connection from the pool. This could lead to snowballing and increased memory usage as requests from the web UI (polling every 5 seconds) piled up. #4494

#### <sub><sup><a name="4448-4588" href="#4448-4588">:link:</a></sup></sub> feature

* You can now pin a resource to different version without unpinning it first #4448, #4588.

#### <sub><sup><a name="4507" href="#4507">:link:</a></sup></sub> fix

* @iamjarvo fixed a [bug](444://github.com/concourse/concourse/issues/4472) where `fly builds` would show the wrong duration for cancelled builds #4507.

#### <sub><sup><a name="4590" href="#4590">:link:</a></sup></sub> feature

* @pnsantos updated the Material Design icon library so now the `concourse-ci` icon is available for resources :tada: #4590

#### <sub><sup><a name="4492" href="#4492">:link:</a></sup></sub> fix

* The `fly format-pipeline` now always produces a formatted pipeline, instead of declining to do so when it was already in the expected format. #4492

#### <sub><sup><a name="3600" href="#3600">:link:</a></sup></sub> feature

* Concourse now garbage-collects worker containers and volumes that are not tracked in the database. In some niche cases, it is possible for containers and/or volumes to be created on the worker, but the database (via the web) assumes their creation had failed. If this occurs, these untracked containers can pile up on the worker and use resources. #3600 ensures that they get cleaned appropriately.

#### <sub><sup><a name="4606" href="#4606">:link:</a></sup></sub> feature

* @wagdav updated worker heartbeat log level from `debug` to `info` to reduce extraneous log output for operators #4606

#### <sub><sup><a name="4625" href="#4625">:link:</a></sup></sub> fix

* Fixed a [bug](https://github.com/concourse/concourse/issues/4313) where your dashboard search string would end up with `+`s instead of spaces when logging in. #4265

<<<<<<< HEAD
#### <sub><sup><a name="4637" href="#4637">:link:</a></sup></sub> fix

* Fixed a [bug](https://github.com/concourse/concourse/issues/3942) where log lines on the build page would have all their timestamps off by one. #4637
=======
#### <sub><sup><a name="4636" href="#4636">:link:</a></sup></sub> fix

* Fixed a [bug](https://github.com/concourse/concourse/issues/4493) where the job page would show a loading spinner forever when there were no builds (like before the job had ever been run) #4636.
>>>>>>> 0e1b195b
<|MERGE_RESOLUTION|>--- conflicted
+++ resolved
@@ -51,12 +51,10 @@
 
 * Fixed a [bug](https://github.com/concourse/concourse/issues/4313) where your dashboard search string would end up with `+`s instead of spaces when logging in. #4265
 
-<<<<<<< HEAD
-#### <sub><sup><a name="4637" href="#4637">:link:</a></sup></sub> fix
-
-* Fixed a [bug](https://github.com/concourse/concourse/issues/3942) where log lines on the build page would have all their timestamps off by one. #4637
-=======
 #### <sub><sup><a name="4636" href="#4636">:link:</a></sup></sub> fix
 
 * Fixed a [bug](https://github.com/concourse/concourse/issues/4493) where the job page would show a loading spinner forever when there were no builds (like before the job had ever been run) #4636.
->>>>>>> 0e1b195b
+
+#### <sub><sup><a name="4637" href="#4637">:link:</a></sup></sub> fix
+
+* Fixed a [bug](https://github.com/concourse/concourse/issues/3942) where log lines on the build page would have all their timestamps off by one. #4637