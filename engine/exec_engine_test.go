package engine_test

import (
	"encoding/json"
	"errors"
	"fmt"
	"os"
	"time"

	"github.com/concourse/atc"
	"github.com/concourse/atc/db"
	"github.com/concourse/atc/db/dbfakes"
	"github.com/concourse/atc/engine"
	"github.com/concourse/atc/engine/enginefakes"
	"github.com/concourse/atc/event"
	"github.com/concourse/atc/exec"
	"github.com/concourse/atc/exec/execfakes"
	"github.com/concourse/atc/worker"
	"github.com/pivotal-golang/lager"
	"github.com/pivotal-golang/lager/lagertest"

	. "github.com/onsi/ginkgo"
	. "github.com/onsi/gomega"
)

var _ = Describe("ExecEngine", func() {
	var (
		fakeFactory         *execfakes.FakeFactory
		fakeTeamDB          *dbfakes.FakeTeamDB
		fakeDelegateFactory *enginefakes.FakeBuildDelegateFactory
		logger              *lagertest.TestLogger

		execEngine engine.Engine
	)

	BeforeEach(func() {
		fakeFactory = new(execfakes.FakeFactory)
		fakeDelegateFactory = new(enginefakes.FakeBuildDelegateFactory)
		logger = lagertest.NewTestLogger("test")

		fakeTeamDBFactory := new(dbfakes.FakeTeamDBFactory)
		fakeTeamDB = new(dbfakes.FakeTeamDB)
		fakeTeamDBFactory.GetTeamDBReturns(fakeTeamDB)
		execEngine = engine.NewExecEngine(
			fakeFactory,
			fakeDelegateFactory,
			fakeTeamDBFactory,
			"http://example.com",
		)
	})

	Describe("Resume", func() {
		var (
			fakeDelegate          *enginefakes.FakeBuildDelegate
			fakeInputDelegate     *execfakes.FakeGetDelegate
			fakeExecutionDelegate *execfakes.FakeTaskDelegate
			fakeOutputDelegate    *execfakes.FakePutDelegate

			dbBuild          *dbfakes.FakeBuild
			expectedMetadata engine.StepMetadata

			outputPlan atc.Plan

			build engine.Build

			inputStepFactory *execfakes.FakeStepFactory
			inputStep        *execfakes.FakeStep

			taskStepFactory *execfakes.FakeStepFactory
			taskStep        *execfakes.FakeStep

			outputStepFactory *execfakes.FakeStepFactory
			outputStep        *execfakes.FakeStep

			dependentStepFactory *execfakes.FakeStepFactory
			dependentStep        *execfakes.FakeStep

			planFactory atc.PlanFactory
		)

		BeforeEach(func() {
			planFactory = atc.NewPlanFactory(123)

			dbBuild = new(dbfakes.FakeBuild)
			dbBuild.IDReturns(42)
			dbBuild.NameReturns("21")
			dbBuild.JobNameReturns("some-job")
			dbBuild.PipelineNameReturns("some-pipeline")

			expectedMetadata = engine.StepMetadata{
				BuildID:      42,
				BuildName:    "21",
				JobName:      "some-job",
				PipelineName: "some-pipeline",
				ExternalURL:  "http://example.com",
			}

			fakeDelegate = new(enginefakes.FakeBuildDelegate)
			fakeDelegateFactory.DelegateReturns(fakeDelegate)

			fakeInputDelegate = new(execfakes.FakeGetDelegate)
			fakeDelegate.InputDelegateReturns(fakeInputDelegate)

			fakeExecutionDelegate = new(execfakes.FakeTaskDelegate)
			fakeDelegate.ExecutionDelegateReturns(fakeExecutionDelegate)

			fakeOutputDelegate = new(execfakes.FakePutDelegate)
			fakeDelegate.OutputDelegateReturns(fakeOutputDelegate)

			inputStepFactory = new(execfakes.FakeStepFactory)
			inputStep = new(execfakes.FakeStep)
			inputStep.ResultStub = successResult(true)
			inputStepFactory.UsingReturns(inputStep)
			fakeFactory.GetReturns(inputStepFactory)

			taskStepFactory = new(execfakes.FakeStepFactory)
			taskStep = new(execfakes.FakeStep)
			taskStep.ResultStub = successResult(true)
			taskStepFactory.UsingReturns(taskStep)
			fakeFactory.TaskReturns(taskStepFactory)

			outputStepFactory = new(execfakes.FakeStepFactory)
			outputStep = new(execfakes.FakeStep)
			outputStep.ResultStub = successResult(true)
			outputStepFactory.UsingReturns(outputStep)
			fakeFactory.PutReturns(outputStepFactory)

			dependentStepFactory = new(execfakes.FakeStepFactory)
			dependentStep = new(execfakes.FakeStep)
			dependentStep.ResultStub = successResult(true)
			dependentStepFactory.UsingReturns(dependentStep)
			fakeFactory.DependentGetReturns(dependentStepFactory)
		})

		Describe("with a putget in an aggregate", func() {
			var (
				putPlan               atc.Plan
				dependentGetPlan      atc.Plan
				otherPutPlan          atc.Plan
				otherDependentGetPlan atc.Plan
			)

			BeforeEach(func() {
				putPlan = planFactory.NewPlan(atc.PutPlan{
					Name:       "some-put",
					Resource:   "some-output-resource",
					Type:       "put",
					Source:     atc.Source{"some": "source"},
					Params:     atc.Params{"some": "params"},
					PipelineID: 57,
				})
				dependentGetPlan = planFactory.NewPlan(atc.DependentGetPlan{
					Name:       "some-get",
					Resource:   "some-input-resource",
					Type:       "get",
					Source:     atc.Source{"some": "source"},
					Params:     atc.Params{"another": "params"},
					PipelineID: 57,
				})

				otherPutPlan = planFactory.NewPlan(atc.PutPlan{
					Name:       "some-put-2",
					Resource:   "some-output-resource-2",
					Type:       "put",
					Source:     atc.Source{"some": "source-2"},
					Params:     atc.Params{"some": "params-2"},
					PipelineID: 57,
				})
				otherDependentGetPlan = planFactory.NewPlan(atc.DependentGetPlan{
					Name:       "some-get-2",
					Resource:   "some-input-resource-2",
					Type:       "get",
					Source:     atc.Source{"some": "source-2"},
					Params:     atc.Params{"another": "params-2"},
					PipelineID: 57,
				})

				outputPlan = planFactory.NewPlan(atc.AggregatePlan{
					planFactory.NewPlan(atc.OnSuccessPlan{
						Step: putPlan,
						Next: dependentGetPlan,
					}),
					planFactory.NewPlan(atc.OnSuccessPlan{
						Step: otherPutPlan,
						Next: otherDependentGetPlan,
					}),
				})
			})

<<<<<<< HEAD
			Context("when one-off build", func() {
				BeforeEach(func() {
					dbBuild.IsOneOffReturns(true)
				})

				It("constructs the put with finite container TTLs", func() {
					var err error
					build, err = execEngine.CreateBuild(logger, dbBuild, outputPlan)
					Expect(err).NotTo(HaveOccurred())

					build.Resume(logger)
					Expect(fakeFactory.PutCallCount()).To(Equal(2))

					_, _, _, _, _, _, _, _, _, containerSuccessTTL, containerFailureTTL := fakeFactory.PutArgsForCall(0)
					Expect(containerSuccessTTL).To(Equal(5 * time.Minute))
					Expect(containerFailureTTL).To(Equal(1 * time.Hour))
				})

				It("constructs the dependent get with finite container TTLs", func() {
					var err error
					build, err = execEngine.CreateBuild(logger, dbBuild, outputPlan)
					Expect(err).NotTo(HaveOccurred())
=======
			It("constructs the put with container TTLs", func() {
				var err error
				build, err = execEngine.CreateBuild(logger, buildModel, outputPlan)
				Expect(err).NotTo(HaveOccurred())
>>>>>>> 349fd9dd

				build.Resume(logger)
				Expect(fakeFactory.PutCallCount()).To(Equal(2))

				_, _, _, _, _, _, _, _, _, containerSuccessTTL, containerFailureTTL := fakeFactory.PutArgsForCall(0)
				Expect(containerSuccessTTL).To(Equal(5 * time.Minute))
				Expect(containerFailureTTL).To(Equal(5 * time.Minute))
			})

<<<<<<< HEAD
			Context("when JobID is nonzero (job build)", func() {
				BeforeEach(func() {
					dbBuild.IsOneOffReturns(false)
				})

				It("constructs the put with infinite container TTLs", func() {
					var err error
					build, err = execEngine.CreateBuild(logger, dbBuild, outputPlan)
					Expect(err).NotTo(HaveOccurred())

					build.Resume(logger)
					Expect(fakeFactory.PutCallCount()).To(Equal(2))

					_, _, _, _, _, _, _, _, _, containerSuccessTTL, containerFailureTTL := fakeFactory.PutArgsForCall(0)
					Expect(containerSuccessTTL).To(BeZero())
					Expect(containerFailureTTL).To(BeZero())
				})

				It("constructs the dependent get with infinite container TTLs", func() {
					var err error
					build, err = execEngine.CreateBuild(logger, dbBuild, outputPlan)
					Expect(err).NotTo(HaveOccurred())
=======
			It("constructs the dependent get with container TTLs", func() {
				var err error
				build, err = execEngine.CreateBuild(logger, buildModel, outputPlan)
				Expect(err).NotTo(HaveOccurred())
>>>>>>> 349fd9dd

				build.Resume(logger)
				Expect(fakeFactory.DependentGetCallCount()).To(Equal(2))

				_, _, _, _, _, _, _, _, _, _, containerSuccessTTL, containerFailureTTL := fakeFactory.DependentGetArgsForCall(0)
				Expect(containerSuccessTTL).To(Equal(5 * time.Minute))
				Expect(containerFailureTTL).To(Equal(5 * time.Minute))
			})

			Context("constructing outputs", func() {
				It("constructs the put correctly", func() {
					var err error
					build, err = execEngine.CreateBuild(logger, dbBuild, outputPlan)
					Expect(err).NotTo(HaveOccurred())

					build.Resume(logger)
					Expect(fakeFactory.PutCallCount()).To(Equal(2))

					logger, metadata, workerID, workerMetadata, delegate, resourceConfig, tags, params, _, _, _ := fakeFactory.PutArgsForCall(0)
					Expect(logger).NotTo(BeNil())
					Expect(metadata).To(Equal(expectedMetadata))
					Expect(workerMetadata).To(Equal(worker.Metadata{
						ResourceName: "",
						Type:         db.ContainerTypePut,
						StepName:     "some-put",
						PipelineID:   57,
					}))
					Expect(workerID).To(Equal(worker.Identifier{
						BuildID: 42,
						PlanID:  putPlan.ID,
					}))

					Expect(tags).To(BeEmpty())
					Expect(delegate).To(Equal(fakeOutputDelegate))
					Expect(resourceConfig.Name).To(Equal("some-output-resource"))
					Expect(resourceConfig.Type).To(Equal("put"))
					Expect(resourceConfig.Source).To(Equal(atc.Source{"some": "source"}))
					Expect(params).To(Equal(atc.Params{"some": "params"}))

					logger, metadata, workerID, workerMetadata, delegate, resourceConfig, tags, params, _, _, _ = fakeFactory.PutArgsForCall(1)
					Expect(logger).NotTo(BeNil())
					Expect(metadata).To(Equal(expectedMetadata))
					Expect(workerMetadata).To(Equal(worker.Metadata{
						ResourceName: "",
						Type:         db.ContainerTypePut,
						StepName:     "some-put-2",
						PipelineID:   57,
					}))
					Expect(workerID).To(Equal(worker.Identifier{
						BuildID: 42,
						PlanID:  otherPutPlan.ID,
					}))

					Expect(tags).To(BeEmpty())
					Expect(delegate).To(Equal(fakeOutputDelegate))
					Expect(resourceConfig.Name).To(Equal("some-output-resource-2"))
					Expect(resourceConfig.Type).To(Equal("put"))
					Expect(resourceConfig.Source).To(Equal(atc.Source{"some": "source-2"}))
					Expect(params).To(Equal(atc.Params{"some": "params-2"}))
				})

				It("constructs the dependent get correctly", func() {
					var err error
					build, err = execEngine.CreateBuild(logger, dbBuild, outputPlan)
					Expect(err).NotTo(HaveOccurred())

					build.Resume(logger)
					Expect(fakeFactory.DependentGetCallCount()).To(Equal(2))

					logger, metadata, sourceName, workerID, workerMetadata, delegate, resourceConfig, tags, params, _, _, _ := fakeFactory.DependentGetArgsForCall(0)
					Expect(logger).NotTo(BeNil())
					Expect(metadata).To(Equal(expectedMetadata))
					Expect(workerMetadata).To(Equal(worker.Metadata{
						ResourceName: "",
						Type:         db.ContainerTypeGet,
						StepName:     "some-get",
						PipelineID:   57,
					}))
					Expect(workerID).To(Equal(worker.Identifier{
						BuildID: 42,
						PlanID:  dependentGetPlan.ID,
					}))

					Expect(tags).To(BeEmpty())
					Expect(delegate).To(Equal(fakeInputDelegate))
					_, plan, planID := fakeDelegate.InputDelegateArgsForCall(0)
					Expect(plan).To(Equal((*outputPlan.Aggregate)[0].OnSuccess.Next.DependentGet.GetPlan()))
					Expect(planID).NotTo(BeNil())

					Expect(sourceName).To(Equal(exec.SourceName("some-get")))
					Expect(resourceConfig.Name).To(Equal("some-input-resource"))
					Expect(resourceConfig.Type).To(Equal("get"))
					Expect(resourceConfig.Source).To(Equal(atc.Source{"some": "source"}))
					Expect(params).To(Equal(atc.Params{"another": "params"}))

					logger, metadata, sourceName, workerID, workerMetadata, delegate, resourceConfig, tags, params, _, _, _ = fakeFactory.DependentGetArgsForCall(1)
					Expect(logger).NotTo(BeNil())
					Expect(metadata).To(Equal(expectedMetadata))
					Expect(workerMetadata).To(Equal(worker.Metadata{
						ResourceName: "",
						Type:         db.ContainerTypeGet,
						StepName:     "some-get-2",
						PipelineID:   57,
					}))
					Expect(workerID).To(Equal(worker.Identifier{
						BuildID: 42,
						PlanID:  otherDependentGetPlan.ID,
					}))

					Expect(tags).To(BeEmpty())
					Expect(delegate).To(Equal(fakeInputDelegate))
					_, plan, planID = fakeDelegate.InputDelegateArgsForCall(1)
					Expect(plan).To(Equal((*outputPlan.Aggregate)[1].OnSuccess.Next.DependentGet.GetPlan()))
					Expect(planID).NotTo(BeNil())

					Expect(sourceName).To(Equal(exec.SourceName("some-get-2")))
					Expect(resourceConfig.Name).To(Equal("some-input-resource-2"))
					Expect(resourceConfig.Type).To(Equal("get"))
					Expect(resourceConfig.Source).To(Equal(atc.Source{"some": "source-2"}))
					Expect(params).To(Equal(atc.Params{"another": "params-2"}))
				})
			})
		})

		Context("with a retry plan", func() {
			var (
				getPlan       atc.Plan
				taskPlan      atc.Plan
				aggregatePlan atc.Plan
				doPlan        atc.Plan
				timeoutPlan   atc.Plan
				tryPlan       atc.Plan
				retryPlan     atc.Plan
				retryPlanTwo  atc.Plan
				err           error
			)
			BeforeEach(func() {
				getPlan = planFactory.NewPlan(atc.GetPlan{
					Name:       "some-get",
					Resource:   "some-input-resource",
					Type:       "get",
					Source:     atc.Source{"some": "source"},
					Params:     atc.Params{"some": "params"},
					PipelineID: 57,
				})

				taskPlan = planFactory.NewPlan(atc.TaskPlan{
					Name:       "some-task",
					Privileged: false,
					Tags:       atc.Tags{"some", "task", "tags"},
					PipelineID: 57,
					ConfigPath: "some-config-path",
				})

				retryPlanTwo = planFactory.NewPlan(atc.RetryPlan{
					taskPlan,
					taskPlan,
				})

				aggregatePlan = planFactory.NewPlan(atc.AggregatePlan{retryPlanTwo})

				doPlan = planFactory.NewPlan(atc.DoPlan{aggregatePlan})

				timeoutPlan = planFactory.NewPlan(atc.TimeoutPlan{
					Step:     doPlan,
					Duration: "1m",
				})

				tryPlan = planFactory.NewPlan(atc.TryPlan{
					Step: timeoutPlan,
				})

				retryPlan = planFactory.NewPlan(atc.RetryPlan{
					getPlan,
					timeoutPlan,
					getPlan,
				})

				build, err = execEngine.CreateBuild(logger, dbBuild, retryPlan)
				Expect(err).NotTo(HaveOccurred())
				build.Resume(logger)
				Expect(fakeFactory.GetCallCount()).To(Equal(2))
				Expect(fakeFactory.TaskCallCount()).To(Equal(2))
			})

			It("constructs the retry correctly", func() {
				Expect(*retryPlan.Retry).To(HaveLen(3))
			})

			It("constructs the first get correctly", func() {
				logger, metadata, sourceName, workerID, workerMetadata, delegate, resourceConfig, tags, params, _, _, _, _ := fakeFactory.GetArgsForCall(0)
				Expect(logger).NotTo(BeNil())
				Expect(metadata).To(Equal(expectedMetadata))
				Expect(workerMetadata).To(Equal(worker.Metadata{
					ResourceName: "",
					Type:         db.ContainerTypeGet,
					StepName:     "some-get",
					PipelineID:   57,
					Attempts:     []int{1},
				}))
				Expect(workerID).To(Equal(worker.Identifier{
					BuildID: 42,
					PlanID:  getPlan.ID,
				}))

				Expect(tags).To(BeEmpty())
				Expect(delegate).To(Equal(fakeInputDelegate))

				Expect(sourceName).To(Equal(exec.SourceName("some-get")))
				Expect(resourceConfig.Name).To(Equal("some-input-resource"))
				Expect(resourceConfig.Type).To(Equal("get"))
				Expect(resourceConfig.Source).To(Equal(atc.Source{"some": "source"}))
				Expect(params).To(Equal(atc.Params{"some": "params"}))
			})

			It("constructs the second get correctly", func() {
				logger, metadata, sourceName, workerID, workerMetadata, delegate, resourceConfig, tags, params, _, _, _, _ := fakeFactory.GetArgsForCall(1)
				Expect(logger).NotTo(BeNil())
				Expect(metadata).To(Equal(expectedMetadata))
				Expect(workerMetadata).To(Equal(worker.Metadata{
					ResourceName: "",
					Type:         db.ContainerTypeGet,
					StepName:     "some-get",
					PipelineID:   57,
					Attempts:     []int{3},
				}))
				Expect(workerID).To(Equal(worker.Identifier{
					BuildID: 42,
					PlanID:  getPlan.ID,
				}))

				Expect(tags).To(BeEmpty())
				Expect(delegate).To(Equal(fakeInputDelegate))

				Expect(sourceName).To(Equal(exec.SourceName("some-get")))
				Expect(resourceConfig.Name).To(Equal("some-input-resource"))
				Expect(resourceConfig.Type).To(Equal("get"))
				Expect(resourceConfig.Source).To(Equal(atc.Source{"some": "source"}))
				Expect(params).To(Equal(atc.Params{"some": "params"}))
			})

			It("constructs nested retries correctly", func() {
				Expect(*retryPlanTwo.Retry).To(HaveLen(2))
			})

			It("constructs nested steps correctly", func() {
				logger, sourceName, workerID, workerMetadata, delegate, privileged, tags, configSource, _, _, _, _, _, _, _ := fakeFactory.TaskArgsForCall(0)
				Expect(logger).NotTo(BeNil())
				Expect(sourceName).To(Equal(exec.SourceName("some-task")))
				Expect(workerMetadata).To(Equal(worker.Metadata{
					ResourceName: "",
					Type:         db.ContainerTypeTask,
					StepName:     "some-task",
					PipelineID:   57,
					Attempts:     []int{2, 1},
				}))
				Expect(workerID).To(Equal(worker.Identifier{
					BuildID: 42,
					PlanID:  taskPlan.ID,
				}))

				Expect(delegate).To(Equal(fakeExecutionDelegate))
				Expect(privileged).To(Equal(exec.Privileged(false)))
				Expect(tags).To(Equal(atc.Tags{"some", "task", "tags"}))
				Expect(configSource).To(Equal(exec.ValidatingConfigSource{exec.FileConfigSource{"some-config-path"}}))

				logger, sourceName, workerID, workerMetadata, delegate, privileged, tags, configSource, _, _, _, _, _, _, _ = fakeFactory.TaskArgsForCall(1)
				Expect(logger).NotTo(BeNil())
				Expect(sourceName).To(Equal(exec.SourceName("some-task")))
				Expect(workerMetadata).To(Equal(worker.Metadata{
					ResourceName: "",
					Type:         db.ContainerTypeTask,
					StepName:     "some-task",
					PipelineID:   57,
					Attempts:     []int{2, 2},
				}))
				Expect(workerID).To(Equal(worker.Identifier{
					BuildID: 42,
					PlanID:  taskPlan.ID,
				}))

				Expect(delegate).To(Equal(fakeExecutionDelegate))
				Expect(privileged).To(Equal(exec.Privileged(false)))
				Expect(tags).To(Equal(atc.Tags{"some", "task", "tags"}))
				Expect(configSource).To(Equal(exec.ValidatingConfigSource{exec.FileConfigSource{"some-config-path"}}))
			})
		})

		Context("with a plan where conditional steps are inside retries", func() {
			var (
				retryPlan     atc.Plan
				onSuccessPlan atc.Plan
				onFailurePlan atc.Plan
				ensurePlan    atc.Plan
				leafPlan      atc.Plan
				err           error
			)
			BeforeEach(func() {
				leafPlan = planFactory.NewPlan(atc.TaskPlan{
					Name:       "some-task",
					Privileged: false,
					Tags:       atc.Tags{"some", "task", "tags"},
					Pipeline:   "some-pipeline",
					ConfigPath: "some-config-path",
				})

				onSuccessPlan = planFactory.NewPlan(atc.OnSuccessPlan{
					Step: leafPlan,
					Next: leafPlan,
				})

				onFailurePlan = planFactory.NewPlan(atc.OnFailurePlan{
					Step: onSuccessPlan,
					Next: leafPlan,
				})

				ensurePlan = planFactory.NewPlan(atc.EnsurePlan{
					Step: onFailurePlan,
					Next: leafPlan,
				})

				retryPlan = planFactory.NewPlan(atc.RetryPlan{
					ensurePlan,
				})

				build, err = execEngine.CreateBuild(logger, dbBuild, retryPlan)
				Expect(err).NotTo(HaveOccurred())
				build.Resume(logger)
				Expect(fakeFactory.TaskCallCount()).To(Equal(4))
			})

			It("constructs nested steps correctly", func() {
				_, _, _, workerMetadata, _, _, _, _, _, _, _, _, _, _, _ := fakeFactory.TaskArgsForCall(0)
				Expect(workerMetadata.Attempts).To(Equal([]int{1}))
				_, _, _, workerMetadata, _, _, _, _, _, _, _, _, _, _, _ = fakeFactory.TaskArgsForCall(1)
				Expect(workerMetadata.Attempts).To(Equal([]int{1}))
				_, _, _, workerMetadata, _, _, _, _, _, _, _, _, _, _, _ = fakeFactory.TaskArgsForCall(2)
				Expect(workerMetadata.Attempts).To(Equal([]int{1}))
				_, _, _, workerMetadata, _, _, _, _, _, _, _, _, _, _, _ = fakeFactory.TaskArgsForCall(3)
				Expect(workerMetadata.Attempts).To(Equal([]int{1}))
			})
		})

		Context("with a basic plan", func() {
			var plan atc.Plan
			Context("that contains inputs", func() {
				BeforeEach(func() {
					getPlan := atc.GetPlan{
						Name:       "some-input",
						Resource:   "some-input-resource",
						Type:       "get",
						Tags:       []string{"some", "get", "tags"},
						Version:    atc.Version{"some": "version"},
						Source:     atc.Source{"some": "source"},
						Params:     atc.Params{"some": "params"},
						PipelineID: 57,
					}

					plan = planFactory.NewPlan(getPlan)
				})

<<<<<<< HEAD
				Context("when one-off build", func() {
					BeforeEach(func() {
						dbBuild.IsOneOffReturns(true)
					})

					It("constructs the get with finite container TTLs", func() {
						var err error
						build, err = execEngine.CreateBuild(logger, dbBuild, plan)
						Expect(err).NotTo(HaveOccurred())

						build.Resume(logger)
						Expect(fakeFactory.GetCallCount()).To(Equal(1))

						_, _, _, _, _, _, _, _, _, _, _, containerSuccessTTL, containerFailureTTL := fakeFactory.GetArgsForCall(0)
						Expect(containerSuccessTTL).To(Equal(5 * time.Minute))
						Expect(containerFailureTTL).To(Equal(1 * time.Hour))
					})
				})

				Context("when build is not one-off", func() {
					BeforeEach(func() {
						dbBuild.IsOneOffReturns(false)
					})

					It("constructs the get with infinite container TTLs", func() {
						var err error
						build, err = execEngine.CreateBuild(logger, dbBuild, plan)
						Expect(err).NotTo(HaveOccurred())
=======
				It("constructs the get with container TTLs", func() {
					var err error
					build, err = execEngine.CreateBuild(logger, buildModel, plan)
					Expect(err).NotTo(HaveOccurred())
>>>>>>> 349fd9dd

					build.Resume(logger)
					Expect(fakeFactory.GetCallCount()).To(Equal(1))

					_, _, _, _, _, _, _, _, _, _, _, containerSuccessTTL, containerFailureTTL := fakeFactory.GetArgsForCall(0)
					Expect(containerSuccessTTL).To(Equal(5 * time.Minute))
					Expect(containerFailureTTL).To(Equal(5 * time.Minute))
				})

				It("constructs inputs correctly", func() {
					var err error
					build, err := execEngine.CreateBuild(logger, dbBuild, plan)
					Expect(err).NotTo(HaveOccurred())

					build.Resume(logger)
					Expect(fakeFactory.GetCallCount()).To(Equal(1))

					logger, metadata, sourceName, workerID, workerMetadata, delegate, resourceConfig, tags, params, version, _, _, _ := fakeFactory.GetArgsForCall(0)
					Expect(logger).NotTo(BeNil())
					Expect(metadata).To(Equal(expectedMetadata))
					Expect(workerMetadata).To(Equal(worker.Metadata{
						ResourceName: "",
						Type:         db.ContainerTypeGet,
						StepName:     "some-input",
						PipelineID:   57,
					}))
					Expect(sourceName).To(Equal(exec.SourceName("some-input")))
					Expect(workerID).To(Equal(worker.Identifier{
						BuildID: 42,
						PlanID:  plan.ID,
					}))

					Expect(tags).To(ConsistOf("some", "get", "tags"))
					Expect(resourceConfig.Name).To(Equal("some-input-resource"))
					Expect(resourceConfig.Type).To(Equal("get"))
					Expect(resourceConfig.Source).To(Equal(atc.Source{"some": "source"}))
					Expect(params).To(Equal(atc.Params{"some": "params"}))
					Expect(version).To(Equal(atc.Version{"some": "version"}))

					Expect(delegate).To(Equal(fakeInputDelegate))

					_, _, planID := fakeDelegate.InputDelegateArgsForCall(0)
					Expect(planID).To(Equal(event.OriginID(plan.ID)))
				})

				It("releases inputs correctly", func() {
					inputStep.RunStub = func(signals <-chan os.Signal, ready chan<- struct{}) error {
						defer GinkgoRecover()
						Consistently(inputStep.ReleaseCallCount).Should(BeZero())
						return nil
					}
					var err error
					build, err = execEngine.CreateBuild(logger, dbBuild, plan)
					Expect(err).NotTo(HaveOccurred())
					build.Resume(logger)

					Expect(inputStep.ReleaseCallCount()).To(Equal(1))
				})
			})

			Context("that contains tasks", func() {
				var (
					inputMapping  map[string]string
					outputMapping map[string]string
					taskPlan      atc.TaskPlan
				)

				BeforeEach(func() {
					inputMapping = map[string]string{"foo": "bar"}
					outputMapping = map[string]string{"baz": "qux"}

					taskPlan = atc.TaskPlan{
						Name:          "some-task",
						ConfigPath:    "some-input/build.yml",
						PipelineID:    57,
						InputMapping:  inputMapping,
						OutputMapping: outputMapping,
					}
				})

				JustBeforeEach(func() {
					plan = planFactory.NewPlan(taskPlan)
				})

<<<<<<< HEAD
				Context("when one-off build", func() {
					BeforeEach(func() {
						dbBuild.IsOneOffReturns(true)
					})

					It("constructs the task with finite container TTLs", func() {
						var err error
						build, err = execEngine.CreateBuild(logger, dbBuild, plan)
						Expect(err).NotTo(HaveOccurred())

						build.Resume(logger)
						Expect(fakeFactory.TaskCallCount()).To(Equal(1))

						_, _, _, _, _, _, _, _, _, _, _, _, _, containerSuccessTTL, containerFailureTTL := fakeFactory.TaskArgsForCall(0)
						Expect(containerSuccessTTL).To(Equal(5 * time.Minute))
						Expect(containerFailureTTL).To(Equal(1 * time.Hour))
					})
				})

				Context("when build is not one-off", func() {
					BeforeEach(func() {
						dbBuild.IsOneOffReturns(false)
					})

					It("constructs the task with infinite container TTLs", func() {
						var err error
						build, err = execEngine.CreateBuild(logger, dbBuild, plan)
						Expect(err).NotTo(HaveOccurred())
=======
				It("constructs the task with container TTLs", func() {
					var err error
					build, err = execEngine.CreateBuild(logger, buildModel, plan)
					Expect(err).NotTo(HaveOccurred())
>>>>>>> 349fd9dd

					build.Resume(logger)
					Expect(fakeFactory.TaskCallCount()).To(Equal(1))

					_, _, _, _, _, _, _, _, _, _, _, _, _, containerSuccessTTL, containerFailureTTL := fakeFactory.TaskArgsForCall(0)
					Expect(containerSuccessTTL).To(Equal(5 * time.Minute))
					Expect(containerFailureTTL).To(Equal(5 * time.Minute))
				})

				It("constructs tasks correctly", func() {
					var err error
					build, err = execEngine.CreateBuild(logger, dbBuild, plan)
					Expect(err).NotTo(HaveOccurred())

					build.Resume(logger)
					Expect(fakeFactory.TaskCallCount()).To(Equal(1))

					logger, sourceName, workerID, workerMetadata, delegate, privileged, tags, configSource, _, actualInputMapping, actualOutputMapping, _, _, _, _ := fakeFactory.TaskArgsForCall(0)
					Expect(logger).NotTo(BeNil())
					Expect(sourceName).To(Equal(exec.SourceName("some-task")))
					Expect(workerMetadata).To(Equal(worker.Metadata{
						ResourceName: "",
						Type:         db.ContainerTypeTask,
						StepName:     "some-task",
						PipelineID:   57,
					}))
					Expect(workerID).To(Equal(worker.Identifier{
						BuildID: 42,
						PlanID:  plan.ID,
					}))

					Expect(privileged).To(Equal(exec.Privileged(false)))
					Expect(tags).To(BeEmpty())
					Expect(configSource).NotTo(BeNil())

					Expect(delegate).To(Equal(fakeExecutionDelegate))

					_, _, planID := fakeDelegate.ExecutionDelegateArgsForCall(0)
					Expect(planID).To(Equal(event.OriginID(plan.ID)))

					Expect(actualInputMapping).To(Equal(inputMapping))
					Expect(actualOutputMapping).To(Equal(outputMapping))
				})

				Context("when the plan's image references the output of a previous step", func() {
					BeforeEach(func() {
						taskPlan.ImageArtifactName = "some-image-artifact-name"
					})

					It("constructs the task with the referenced image", func() {
						var err error
						build, err = execEngine.CreateBuild(logger, dbBuild, plan)
						Expect(err).NotTo(HaveOccurred())

						build.Resume(logger)
						Expect(fakeFactory.TaskCallCount()).To(Equal(1))

						_, _, _, _, _, _, _, _, _, _, _, actualImageArtifactName, _, _, _ := fakeFactory.TaskArgsForCall(0)
						Expect(actualImageArtifactName).To(Equal("some-image-artifact-name"))
					})
				})

				Context("when the plan contains params and config path", func() {
					BeforeEach(func() {
						taskPlan.Params = map[string]interface{}{
							"task-param": "task-param-value",
						}
					})

					It("creates the task with a MergedConfigSource wrapped in a ValidatingConfigSource", func() {
						var err error
						build, err = execEngine.CreateBuild(logger, dbBuild, plan)
						Expect(err).NotTo(HaveOccurred())

						build.Resume(logger)
						Expect(fakeFactory.TaskCallCount()).To(Equal(1))

						_, _, _, _, _, _, _, configSource, _, _, _, _, _, _, _ := fakeFactory.TaskArgsForCall(0)
						vcs, ok := configSource.(exec.ValidatingConfigSource)
						Expect(ok).To(BeTrue())
						_, ok = vcs.ConfigSource.(exec.MergedConfigSource)
						Expect(ok).To(BeTrue())
					})
				})

				Context("when the plan contains config and config path", func() {
					BeforeEach(func() {
						taskPlan.Config = &atc.TaskConfig{
							Params: map[string]string{
								"task-param": "task-param-value",
							},
						}
					})

					It("creates the task with a MergedConfigSource wrapped in a ValidatingConfigSource", func() {
						var err error
						build, err = execEngine.CreateBuild(logger, dbBuild, plan)
						Expect(err).NotTo(HaveOccurred())

						build.Resume(logger)
						Expect(fakeFactory.TaskCallCount()).To(Equal(1))

						_, _, _, _, _, _, _, configSource, _, _, _, _, _, _, _ := fakeFactory.TaskArgsForCall(0)
						vcs, ok := configSource.(exec.ValidatingConfigSource)
						Expect(ok).To(BeTrue())
						_, ok = vcs.ConfigSource.(exec.MergedConfigSource)
						Expect(ok).To(BeTrue())
					})
				})

				It("releases the tasks correctly", func() {
					taskStep.RunStub = func(signals <-chan os.Signal, ready chan<- struct{}) error {
						defer GinkgoRecover()
						Consistently(taskStep.ReleaseCallCount).Should(BeZero())
						return nil
					}
					var err error
					build, err = execEngine.CreateBuild(logger, dbBuild, plan)
					Expect(err).NotTo(HaveOccurred())
					build.Resume(logger)

					Expect(taskStep.ReleaseCallCount()).To(Equal(1))
				})
			})

			Context("that contains outputs", func() {
				var (
					plan             atc.Plan
					putPlan          atc.Plan
					dependentGetPlan atc.Plan
				)

				BeforeEach(func() {
					putPlan = planFactory.NewPlan(atc.PutPlan{
						Name:       "some-put",
						Resource:   "some-output-resource",
						Tags:       []string{"some", "putget", "tags"},
						Type:       "put",
						Source:     atc.Source{"some": "source"},
						Params:     atc.Params{"some": "params"},
						PipelineID: 57,
					})
					dependentGetPlan = planFactory.NewPlan(atc.DependentGetPlan{
						Name:       "some-get",
						Resource:   "some-input-resource",
						Tags:       []string{"some", "putget", "tags"},
						Type:       "get",
						Source:     atc.Source{"some": "source"},
						Params:     atc.Params{"another": "params"},
						PipelineID: 57,
					})

					plan = planFactory.NewPlan(atc.OnSuccessPlan{
						Step: putPlan,
						Next: dependentGetPlan,
					})
				})

				It("constructs the put correctly", func() {
					var err error
					build, err = execEngine.CreateBuild(logger, dbBuild, plan)
					Expect(err).NotTo(HaveOccurred())

					build.Resume(logger)
					Expect(fakeFactory.PutCallCount()).To(Equal(1))

					logger, metadata, workerID, workerMetadata, delegate, resourceConfig, tags, params, _, _, _ := fakeFactory.PutArgsForCall(0)
					Expect(logger).NotTo(BeNil())
					Expect(metadata).To(Equal(expectedMetadata))
					Expect(workerMetadata).To(Equal(worker.Metadata{
						ResourceName: "",
						Type:         db.ContainerTypePut,
						StepName:     "some-put",
						PipelineID:   57,
					}))
					Expect(workerID).To(Equal(worker.Identifier{
						BuildID: 42,
						PlanID:  putPlan.ID,
					}))

					Expect(resourceConfig.Name).To(Equal("some-output-resource"))
					Expect(resourceConfig.Type).To(Equal("put"))
					Expect(resourceConfig.Source).To(Equal(atc.Source{"some": "source"}))
					Expect(tags).To(ConsistOf("some", "putget", "tags"))
					Expect(params).To(Equal(atc.Params{"some": "params"}))

					Expect(delegate).To(Equal(fakeOutputDelegate))

					_, _, planID := fakeDelegate.OutputDelegateArgsForCall(0)
					Expect(planID).To(Equal(event.OriginID(putPlan.ID)))
				})

				It("constructs the dependent get correctly", func() {
					var err error
					build, err = execEngine.CreateBuild(logger, dbBuild, plan)
					Expect(err).NotTo(HaveOccurred())

					build.Resume(logger)
					Expect(fakeFactory.DependentGetCallCount()).To(Equal(1))

					logger, metadata, sourceName, workerID, workerMetadata, delegate, resourceConfig, tags, params, _, _, _ := fakeFactory.DependentGetArgsForCall(0)
					Expect(logger).NotTo(BeNil())
					Expect(metadata).To(Equal(expectedMetadata))
					Expect(workerMetadata).To(Equal(worker.Metadata{
						ResourceName: "",
						Type:         db.ContainerTypeGet,
						StepName:     "some-get",
						PipelineID:   57,
					}))
					Expect(workerID).To(Equal(worker.Identifier{
						BuildID: 42,
						PlanID:  dependentGetPlan.ID,
					}))

					Expect(tags).To(ConsistOf("some", "putget", "tags"))
					Expect(sourceName).To(Equal(exec.SourceName("some-get")))
					Expect(resourceConfig.Name).To(Equal("some-input-resource"))
					Expect(resourceConfig.Type).To(Equal("get"))
					Expect(resourceConfig.Source).To(Equal(atc.Source{"some": "source"}))
					Expect(params).To(Equal(atc.Params{"another": "params"}))

					Expect(delegate).To(Equal(fakeInputDelegate))

					_, _, planID := fakeDelegate.InputDelegateArgsForCall(0)
					Expect(planID).To(Equal(event.OriginID(dependentGetPlan.ID)))
				})

				It("releases all sources", func() {
					var err error
					build, err = execEngine.CreateBuild(logger, dbBuild, plan)
					Expect(err).NotTo(HaveOccurred())

					build.Resume(logger)
					Expect(outputStep.ReleaseCallCount()).To(Equal(1))
					Expect(dependentStep.ReleaseCallCount()).To(Equal(1))
				})
			})
		})
	})

	Describe("PublicPlan", func() {
		var build engine.Build
		var logger lager.Logger

		var plan atc.Plan

		var publicPlan atc.PublicBuildPlan
		var publicPlanErr error

		BeforeEach(func() {
			logger = lagertest.NewTestLogger("test")

			planFactory := atc.NewPlanFactory(123)

			plan = planFactory.NewPlan(atc.OnSuccessPlan{
				Step: planFactory.NewPlan(atc.PutPlan{
					Name:     "some-put",
					Resource: "some-output-resource",
					Tags:     []string{"some", "putget", "tags"},
					Type:     "some-type",
					Source:   atc.Source{"some": "source"},
					Params:   atc.Params{"some": "params"},
					Pipeline: "some-pipeline",
				}),
				Next: planFactory.NewPlan(atc.DependentGetPlan{
					Name:     "some-put",
					Resource: "some-output-resource",
					Tags:     []string{"some", "putget", "tags"},
					Type:     "some-type",
					Source:   atc.Source{"some": "source"},
					Params:   atc.Params{"another": "params"},
				}),
			})

			var err error
			dbBuild := new(dbfakes.FakeBuild)
			build, err = execEngine.CreateBuild(logger, dbBuild, plan)
			Expect(err).ToNot(HaveOccurred())
		})

		JustBeforeEach(func() {
			publicPlan, publicPlanErr = build.PublicPlan(logger)
		})

		It("returns the plan successfully", func() {
			Expect(publicPlanErr).ToNot(HaveOccurred())
		})

		It("has the engine name as the schema", func() {
			Expect(publicPlan.Schema).To(Equal("exec.v2"))
		})

		It("cleans out sensitive/irrelevant information from the original plan", func() {
			Expect(publicPlan.Plan).To(Equal(plan.Public()))
		})
	})

	Describe("LookupBuild", func() {
		var dbBuild *dbfakes.FakeBuild
		BeforeEach(func() {
			dbBuild = new(dbfakes.FakeBuild)
		})

		Context("when the build has a get step", func() {
			BeforeEach(func() {
				dbBuild.EngineMetadataReturns(`{
							"Plan": {
								"get": {}
							}
						}`,
				)

				fakeDelegate := new(enginefakes.FakeBuildDelegate)
				fakeDelegateFactory.DelegateReturns(fakeDelegate)

				inputStepFactory := new(execfakes.FakeStepFactory)
				inputStep := new(execfakes.FakeStep)
				inputStep.ResultStub = successResult(true)
				inputStepFactory.UsingReturns(inputStep)
				fakeFactory.GetReturns(inputStepFactory)
			})

<<<<<<< HEAD
			Context("when one-off build", func() {
				BeforeEach(func() {
					dbBuild.IsOneOffReturns(true)
				})

				It("constructs the get with success and failure ttls", func() {
					foundBuild, err := execEngine.LookupBuild(logger, dbBuild)
					Expect(err).NotTo(HaveOccurred())

					foundBuild.Resume(logger)
					Expect(fakeFactory.GetCallCount()).To(Equal(1))

					_, _, _, _, _, _, _, _, _, _, _, containerSuccessTTL, containerFailureTTL := fakeFactory.GetArgsForCall(0)
					Expect(containerSuccessTTL).To(Equal(5 * time.Minute))
					Expect(containerFailureTTL).To(Equal(1 * time.Hour))
				})
			})

			Context("when build is not one-off", func() {
				BeforeEach(func() {
					dbBuild.IsOneOffReturns(false)
				})

				It("constructs the get with infinite container TTLs", func() {
					foundBuild, err := execEngine.LookupBuild(logger, dbBuild)
					Expect(err).NotTo(HaveOccurred())
=======
			It("constructs the get with container TTLs", func() {
				foundBuild, err := execEngine.LookupBuild(logger, build)
				Expect(err).NotTo(HaveOccurred())
>>>>>>> 349fd9dd

				foundBuild.Resume(logger)
				Expect(fakeFactory.GetCallCount()).To(Equal(1))

				_, _, _, _, _, _, _, _, _, _, _, containerSuccessTTL, containerFailureTTL := fakeFactory.GetArgsForCall(0)
				Expect(containerSuccessTTL).To(Equal(5 * time.Minute))
				Expect(containerFailureTTL).To(Equal(5 * time.Minute))
			})
		})

		Context("when pipeline name is specified and pipeline ID is not", func() {
			BeforeEach(func() {
				dbBuild.EngineMetadataReturns(`{
						"Plan": {
							"id": "1",
							"do": [
								{"id": "2", "get": {"pipeline": "some-pipeline-1"}},
								{"id": "3", "task": {"pipeline": "some-pipeline-2"}},
								{
									"id": "4",
									"on_success": {
										"step": {
											"id": "5", "put": {"pipeline": "some-pipeline-1"}
										},
										"on_success": {
											"id": "6", "dependent_get": {"pipeline": "some-pipeline-2"}
										}
									}
								}
							]
						}
					}`,
				)
				fakeTeamDB.GetPipelineByNameStub = func(pipelineName string) (db.SavedPipeline, error) {
					switch pipelineName {
					case "some-pipeline-1":
						return db.SavedPipeline{ID: 1}, nil
					case "some-pipeline-2":
						return db.SavedPipeline{ID: 2}, nil
					default:
						errMessage := fmt.Sprintf("unknown pipeline name `%s`", pipelineName)
						Fail(errMessage)
						return db.SavedPipeline{}, errors.New(errMessage)
					}
				}
			})

			It("sets pipeline ID for each plan", func() {
				foundBuild, err := execEngine.LookupBuild(logger, dbBuild)
				Expect(err).NotTo(HaveOccurred())
				type metadata struct {
					Plan atc.Plan
				}
				var foundMetadata metadata
				err = json.Unmarshal([]byte(foundBuild.Metadata()), &foundMetadata)
				Expect(err).NotTo(HaveOccurred())
				Expect(foundMetadata.Plan).To(Equal(atc.Plan{
					ID: "1",
					Do: &atc.DoPlan{
						{
							ID:  "2",
							Get: &atc.GetPlan{PipelineID: 1},
						},
						{
							ID:   "3",
							Task: &atc.TaskPlan{PipelineID: 2},
						},
						{
							ID: "4",
							OnSuccess: &atc.OnSuccessPlan{
								Step: atc.Plan{
									ID: "5",
									Put: &atc.PutPlan{
										PipelineID: 1,
									},
								},
								Next: atc.Plan{
									ID: "6",
									DependentGet: &atc.DependentGetPlan{
										PipelineID: 2,
									},
								},
							},
						},
					},
				}))
			})

			Context("when pipeline can not be found", func() {
				var disaster error
				BeforeEach(func() {
					dbBuild.EngineMetadataReturns(`{
						"Plan": {
							"id": "1",
							"task": {"pipeline": "unknown-pipeline"}
						}
					}`,
					)
					disaster = errors.New("oh dear")
					fakeTeamDB.GetPipelineByNameReturns(db.SavedPipeline{}, disaster)
				})

				It("returns an error", func() {
					foundBuild, err := execEngine.LookupBuild(logger, dbBuild)
					Expect(err).To(Equal(disaster))
					Expect(foundBuild).To(BeNil())
				})
			})

			Context("when build plan has pipeline name and pipeline ID", func() {
				BeforeEach(func() {
					dbBuild.EngineMetadataReturns(`{
						"Plan": {
							"id": "1",
							"task": {"pipeline": "some-pipeline","pipeline_id": 42}
						}
					}`,
					)
				})

				It("returns an error", func() {
					foundBuild, err := execEngine.LookupBuild(logger, dbBuild)
					Expect(err).To(HaveOccurred())
					Expect(err.Error()).To(ContainSubstring(
						"build plan with ID 1 has both pipeline name (some-pipeline) and ID (42)",
					))
					Expect(foundBuild).To(BeNil())
				})
			})
		})
	})
})

func successResult(result exec.Success) func(dest interface{}) bool {
	return func(dest interface{}) bool {
		switch x := dest.(type) {
		case *exec.Success:
			*x = result
			return true

		default:
			return false
		}
	}
}<|MERGE_RESOLUTION|>--- conflicted
+++ resolved
@@ -187,7 +187,6 @@
 				})
 			})
 
-<<<<<<< HEAD
 			Context("when one-off build", func() {
 				BeforeEach(func() {
 					dbBuild.IsOneOffReturns(true)
@@ -203,29 +202,23 @@
 
 					_, _, _, _, _, _, _, _, _, containerSuccessTTL, containerFailureTTL := fakeFactory.PutArgsForCall(0)
 					Expect(containerSuccessTTL).To(Equal(5 * time.Minute))
-					Expect(containerFailureTTL).To(Equal(1 * time.Hour))
+					Expect(containerFailureTTL).To(Equal(5 * time.Minute))
 				})
 
 				It("constructs the dependent get with finite container TTLs", func() {
 					var err error
 					build, err = execEngine.CreateBuild(logger, dbBuild, outputPlan)
 					Expect(err).NotTo(HaveOccurred())
-=======
-			It("constructs the put with container TTLs", func() {
-				var err error
-				build, err = execEngine.CreateBuild(logger, buildModel, outputPlan)
-				Expect(err).NotTo(HaveOccurred())
->>>>>>> 349fd9dd
-
-				build.Resume(logger)
-				Expect(fakeFactory.PutCallCount()).To(Equal(2))
-
-				_, _, _, _, _, _, _, _, _, containerSuccessTTL, containerFailureTTL := fakeFactory.PutArgsForCall(0)
-				Expect(containerSuccessTTL).To(Equal(5 * time.Minute))
-				Expect(containerFailureTTL).To(Equal(5 * time.Minute))
-			})
-
-<<<<<<< HEAD
+
+					build.Resume(logger)
+					Expect(fakeFactory.PutCallCount()).To(Equal(2))
+
+					_, _, _, _, _, _, _, _, _, containerSuccessTTL, containerFailureTTL := fakeFactory.PutArgsForCall(0)
+					Expect(containerSuccessTTL).To(Equal(5 * time.Minute))
+					Expect(containerFailureTTL).To(Equal(5 * time.Minute))
+				})
+			})
+
 			Context("when JobID is nonzero (job build)", func() {
 				BeforeEach(func() {
 					dbBuild.IsOneOffReturns(false)
@@ -240,27 +233,22 @@
 					Expect(fakeFactory.PutCallCount()).To(Equal(2))
 
 					_, _, _, _, _, _, _, _, _, containerSuccessTTL, containerFailureTTL := fakeFactory.PutArgsForCall(0)
-					Expect(containerSuccessTTL).To(BeZero())
-					Expect(containerFailureTTL).To(BeZero())
+					Expect(containerSuccessTTL).To(Equal(5 * time.Minute))
+					Expect(containerFailureTTL).To(Equal(5 * time.Minute))
 				})
 
 				It("constructs the dependent get with infinite container TTLs", func() {
 					var err error
 					build, err = execEngine.CreateBuild(logger, dbBuild, outputPlan)
 					Expect(err).NotTo(HaveOccurred())
-=======
-			It("constructs the dependent get with container TTLs", func() {
-				var err error
-				build, err = execEngine.CreateBuild(logger, buildModel, outputPlan)
-				Expect(err).NotTo(HaveOccurred())
->>>>>>> 349fd9dd
-
-				build.Resume(logger)
-				Expect(fakeFactory.DependentGetCallCount()).To(Equal(2))
-
-				_, _, _, _, _, _, _, _, _, _, containerSuccessTTL, containerFailureTTL := fakeFactory.DependentGetArgsForCall(0)
-				Expect(containerSuccessTTL).To(Equal(5 * time.Minute))
-				Expect(containerFailureTTL).To(Equal(5 * time.Minute))
+
+					build.Resume(logger)
+					Expect(fakeFactory.DependentGetCallCount()).To(Equal(2))
+
+					_, _, _, _, _, _, _, _, _, _, containerSuccessTTL, containerFailureTTL := fakeFactory.DependentGetArgsForCall(0)
+					Expect(containerSuccessTTL).To(Equal(5 * time.Minute))
+					Expect(containerFailureTTL).To(Equal(5 * time.Minute))
+				})
 			})
 
 			Context("constructing outputs", func() {
@@ -615,13 +603,12 @@
 					plan = planFactory.NewPlan(getPlan)
 				})
 
-<<<<<<< HEAD
 				Context("when one-off build", func() {
 					BeforeEach(func() {
 						dbBuild.IsOneOffReturns(true)
 					})
 
-					It("constructs the get with finite container TTLs", func() {
+					It("constructs the get with container TTLs", func() {
 						var err error
 						build, err = execEngine.CreateBuild(logger, dbBuild, plan)
 						Expect(err).NotTo(HaveOccurred())
@@ -631,7 +618,7 @@
 
 						_, _, _, _, _, _, _, _, _, _, _, containerSuccessTTL, containerFailureTTL := fakeFactory.GetArgsForCall(0)
 						Expect(containerSuccessTTL).To(Equal(5 * time.Minute))
-						Expect(containerFailureTTL).To(Equal(1 * time.Hour))
+						Expect(containerFailureTTL).To(Equal(5 * time.Minute))
 					})
 				})
 
@@ -640,23 +627,18 @@
 						dbBuild.IsOneOffReturns(false)
 					})
 
-					It("constructs the get with infinite container TTLs", func() {
+					It("constructs the get with container TTLs", func() {
 						var err error
 						build, err = execEngine.CreateBuild(logger, dbBuild, plan)
 						Expect(err).NotTo(HaveOccurred())
-=======
-				It("constructs the get with container TTLs", func() {
-					var err error
-					build, err = execEngine.CreateBuild(logger, buildModel, plan)
-					Expect(err).NotTo(HaveOccurred())
->>>>>>> 349fd9dd
-
-					build.Resume(logger)
-					Expect(fakeFactory.GetCallCount()).To(Equal(1))
-
-					_, _, _, _, _, _, _, _, _, _, _, containerSuccessTTL, containerFailureTTL := fakeFactory.GetArgsForCall(0)
-					Expect(containerSuccessTTL).To(Equal(5 * time.Minute))
-					Expect(containerFailureTTL).To(Equal(5 * time.Minute))
+
+						build.Resume(logger)
+						Expect(fakeFactory.GetCallCount()).To(Equal(1))
+
+						_, _, _, _, _, _, _, _, _, _, _, containerSuccessTTL, containerFailureTTL := fakeFactory.GetArgsForCall(0)
+						Expect(containerSuccessTTL).To(Equal(5 * time.Minute))
+						Expect(containerFailureTTL).To(Equal(5 * time.Minute))
+					})
 				})
 
 				It("constructs inputs correctly", func() {
@@ -734,13 +716,12 @@
 					plan = planFactory.NewPlan(taskPlan)
 				})
 
-<<<<<<< HEAD
 				Context("when one-off build", func() {
 					BeforeEach(func() {
 						dbBuild.IsOneOffReturns(true)
 					})
 
-					It("constructs the task with finite container TTLs", func() {
+					It("constructs the task with container TTLs", func() {
 						var err error
 						build, err = execEngine.CreateBuild(logger, dbBuild, plan)
 						Expect(err).NotTo(HaveOccurred())
@@ -750,7 +731,7 @@
 
 						_, _, _, _, _, _, _, _, _, _, _, _, _, containerSuccessTTL, containerFailureTTL := fakeFactory.TaskArgsForCall(0)
 						Expect(containerSuccessTTL).To(Equal(5 * time.Minute))
-						Expect(containerFailureTTL).To(Equal(1 * time.Hour))
+						Expect(containerFailureTTL).To(Equal(5 * time.Minute))
 					})
 				})
 
@@ -763,62 +744,16 @@
 						var err error
 						build, err = execEngine.CreateBuild(logger, dbBuild, plan)
 						Expect(err).NotTo(HaveOccurred())
-=======
-				It("constructs the task with container TTLs", func() {
-					var err error
-					build, err = execEngine.CreateBuild(logger, buildModel, plan)
-					Expect(err).NotTo(HaveOccurred())
->>>>>>> 349fd9dd
-
-					build.Resume(logger)
-					Expect(fakeFactory.TaskCallCount()).To(Equal(1))
-
-					_, _, _, _, _, _, _, _, _, _, _, _, _, containerSuccessTTL, containerFailureTTL := fakeFactory.TaskArgsForCall(0)
-					Expect(containerSuccessTTL).To(Equal(5 * time.Minute))
-					Expect(containerFailureTTL).To(Equal(5 * time.Minute))
-				})
-
-				It("constructs tasks correctly", func() {
-					var err error
-					build, err = execEngine.CreateBuild(logger, dbBuild, plan)
-					Expect(err).NotTo(HaveOccurred())
-
-					build.Resume(logger)
-					Expect(fakeFactory.TaskCallCount()).To(Equal(1))
-
-					logger, sourceName, workerID, workerMetadata, delegate, privileged, tags, configSource, _, actualInputMapping, actualOutputMapping, _, _, _, _ := fakeFactory.TaskArgsForCall(0)
-					Expect(logger).NotTo(BeNil())
-					Expect(sourceName).To(Equal(exec.SourceName("some-task")))
-					Expect(workerMetadata).To(Equal(worker.Metadata{
-						ResourceName: "",
-						Type:         db.ContainerTypeTask,
-						StepName:     "some-task",
-						PipelineID:   57,
-					}))
-					Expect(workerID).To(Equal(worker.Identifier{
-						BuildID: 42,
-						PlanID:  plan.ID,
-					}))
-
-					Expect(privileged).To(Equal(exec.Privileged(false)))
-					Expect(tags).To(BeEmpty())
-					Expect(configSource).NotTo(BeNil())
-
-					Expect(delegate).To(Equal(fakeExecutionDelegate))
-
-					_, _, planID := fakeDelegate.ExecutionDelegateArgsForCall(0)
-					Expect(planID).To(Equal(event.OriginID(plan.ID)))
-
-					Expect(actualInputMapping).To(Equal(inputMapping))
-					Expect(actualOutputMapping).To(Equal(outputMapping))
-				})
-
-				Context("when the plan's image references the output of a previous step", func() {
-					BeforeEach(func() {
-						taskPlan.ImageArtifactName = "some-image-artifact-name"
-					})
-
-					It("constructs the task with the referenced image", func() {
+
+						build.Resume(logger)
+						Expect(fakeFactory.TaskCallCount()).To(Equal(1))
+
+						_, _, _, _, _, _, _, _, _, _, _, _, _, containerSuccessTTL, containerFailureTTL := fakeFactory.TaskArgsForCall(0)
+						Expect(containerSuccessTTL).To(Equal(5 * time.Minute))
+						Expect(containerFailureTTL).To(Equal(5 * time.Minute))
+					})
+
+					It("constructs tasks correctly", func() {
 						var err error
 						build, err = execEngine.CreateBuild(logger, dbBuild, plan)
 						Expect(err).NotTo(HaveOccurred())
@@ -826,71 +761,112 @@
 						build.Resume(logger)
 						Expect(fakeFactory.TaskCallCount()).To(Equal(1))
 
-						_, _, _, _, _, _, _, _, _, _, _, actualImageArtifactName, _, _, _ := fakeFactory.TaskArgsForCall(0)
-						Expect(actualImageArtifactName).To(Equal("some-image-artifact-name"))
-					})
-				})
-
-				Context("when the plan contains params and config path", func() {
-					BeforeEach(func() {
-						taskPlan.Params = map[string]interface{}{
-							"task-param": "task-param-value",
+						logger, sourceName, workerID, workerMetadata, delegate, privileged, tags, configSource, _, actualInputMapping, actualOutputMapping, _, _, _, _ := fakeFactory.TaskArgsForCall(0)
+						Expect(logger).NotTo(BeNil())
+						Expect(sourceName).To(Equal(exec.SourceName("some-task")))
+						Expect(workerMetadata).To(Equal(worker.Metadata{
+							ResourceName: "",
+							Type:         db.ContainerTypeTask,
+							StepName:     "some-task",
+							PipelineID:   57,
+						}))
+						Expect(workerID).To(Equal(worker.Identifier{
+							BuildID: 42,
+							PlanID:  plan.ID,
+						}))
+
+						Expect(privileged).To(Equal(exec.Privileged(false)))
+						Expect(tags).To(BeEmpty())
+						Expect(configSource).NotTo(BeNil())
+
+						Expect(delegate).To(Equal(fakeExecutionDelegate))
+
+						_, _, planID := fakeDelegate.ExecutionDelegateArgsForCall(0)
+						Expect(planID).To(Equal(event.OriginID(plan.ID)))
+
+						Expect(actualInputMapping).To(Equal(inputMapping))
+						Expect(actualOutputMapping).To(Equal(outputMapping))
+					})
+
+					Context("when the plan's image references the output of a previous step", func() {
+						BeforeEach(func() {
+							taskPlan.ImageArtifactName = "some-image-artifact-name"
+						})
+
+						It("constructs the task with the referenced image", func() {
+							var err error
+							build, err = execEngine.CreateBuild(logger, dbBuild, plan)
+							Expect(err).NotTo(HaveOccurred())
+
+							build.Resume(logger)
+							Expect(fakeFactory.TaskCallCount()).To(Equal(1))
+
+							_, _, _, _, _, _, _, _, _, _, _, actualImageArtifactName, _, _, _ := fakeFactory.TaskArgsForCall(0)
+							Expect(actualImageArtifactName).To(Equal("some-image-artifact-name"))
+						})
+					})
+
+					Context("when the plan contains params and config path", func() {
+						BeforeEach(func() {
+							taskPlan.Params = map[string]interface{}{
+								"task-param": "task-param-value",
+							}
+						})
+
+						It("creates the task with a MergedConfigSource wrapped in a ValidatingConfigSource", func() {
+							var err error
+							build, err = execEngine.CreateBuild(logger, dbBuild, plan)
+							Expect(err).NotTo(HaveOccurred())
+
+							build.Resume(logger)
+							Expect(fakeFactory.TaskCallCount()).To(Equal(1))
+
+							_, _, _, _, _, _, _, configSource, _, _, _, _, _, _, _ := fakeFactory.TaskArgsForCall(0)
+							vcs, ok := configSource.(exec.ValidatingConfigSource)
+							Expect(ok).To(BeTrue())
+							_, ok = vcs.ConfigSource.(exec.MergedConfigSource)
+							Expect(ok).To(BeTrue())
+						})
+					})
+
+					Context("when the plan contains config and config path", func() {
+						BeforeEach(func() {
+							taskPlan.Config = &atc.TaskConfig{
+								Params: map[string]string{
+									"task-param": "task-param-value",
+								},
+							}
+						})
+
+						It("creates the task with a MergedConfigSource wrapped in a ValidatingConfigSource", func() {
+							var err error
+							build, err = execEngine.CreateBuild(logger, dbBuild, plan)
+							Expect(err).NotTo(HaveOccurred())
+
+							build.Resume(logger)
+							Expect(fakeFactory.TaskCallCount()).To(Equal(1))
+
+							_, _, _, _, _, _, _, configSource, _, _, _, _, _, _, _ := fakeFactory.TaskArgsForCall(0)
+							vcs, ok := configSource.(exec.ValidatingConfigSource)
+							Expect(ok).To(BeTrue())
+							_, ok = vcs.ConfigSource.(exec.MergedConfigSource)
+							Expect(ok).To(BeTrue())
+						})
+					})
+
+					It("releases the tasks correctly", func() {
+						taskStep.RunStub = func(signals <-chan os.Signal, ready chan<- struct{}) error {
+							defer GinkgoRecover()
+							Consistently(taskStep.ReleaseCallCount).Should(BeZero())
+							return nil
 						}
-					})
-
-					It("creates the task with a MergedConfigSource wrapped in a ValidatingConfigSource", func() {
 						var err error
 						build, err = execEngine.CreateBuild(logger, dbBuild, plan)
 						Expect(err).NotTo(HaveOccurred())
-
 						build.Resume(logger)
-						Expect(fakeFactory.TaskCallCount()).To(Equal(1))
-
-						_, _, _, _, _, _, _, configSource, _, _, _, _, _, _, _ := fakeFactory.TaskArgsForCall(0)
-						vcs, ok := configSource.(exec.ValidatingConfigSource)
-						Expect(ok).To(BeTrue())
-						_, ok = vcs.ConfigSource.(exec.MergedConfigSource)
-						Expect(ok).To(BeTrue())
-					})
-				})
-
-				Context("when the plan contains config and config path", func() {
-					BeforeEach(func() {
-						taskPlan.Config = &atc.TaskConfig{
-							Params: map[string]string{
-								"task-param": "task-param-value",
-							},
-						}
-					})
-
-					It("creates the task with a MergedConfigSource wrapped in a ValidatingConfigSource", func() {
-						var err error
-						build, err = execEngine.CreateBuild(logger, dbBuild, plan)
-						Expect(err).NotTo(HaveOccurred())
-
-						build.Resume(logger)
-						Expect(fakeFactory.TaskCallCount()).To(Equal(1))
-
-						_, _, _, _, _, _, _, configSource, _, _, _, _, _, _, _ := fakeFactory.TaskArgsForCall(0)
-						vcs, ok := configSource.(exec.ValidatingConfigSource)
-						Expect(ok).To(BeTrue())
-						_, ok = vcs.ConfigSource.(exec.MergedConfigSource)
-						Expect(ok).To(BeTrue())
-					})
-				})
-
-				It("releases the tasks correctly", func() {
-					taskStep.RunStub = func(signals <-chan os.Signal, ready chan<- struct{}) error {
-						defer GinkgoRecover()
-						Consistently(taskStep.ReleaseCallCount).Should(BeZero())
-						return nil
-					}
-					var err error
-					build, err = execEngine.CreateBuild(logger, dbBuild, plan)
-					Expect(err).NotTo(HaveOccurred())
-					build.Resume(logger)
-
-					Expect(taskStep.ReleaseCallCount()).To(Equal(1))
+
+						Expect(taskStep.ReleaseCallCount()).To(Equal(1))
+					})
 				})
 			})
 
@@ -1091,7 +1067,6 @@
 				fakeFactory.GetReturns(inputStepFactory)
 			})
 
-<<<<<<< HEAD
 			Context("when one-off build", func() {
 				BeforeEach(func() {
 					dbBuild.IsOneOffReturns(true)
@@ -1106,7 +1081,7 @@
 
 					_, _, _, _, _, _, _, _, _, _, _, containerSuccessTTL, containerFailureTTL := fakeFactory.GetArgsForCall(0)
 					Expect(containerSuccessTTL).To(Equal(5 * time.Minute))
-					Expect(containerFailureTTL).To(Equal(1 * time.Hour))
+					Expect(containerFailureTTL).To(Equal(5 * time.Minute))
 				})
 			})
 
@@ -1118,18 +1093,14 @@
 				It("constructs the get with infinite container TTLs", func() {
 					foundBuild, err := execEngine.LookupBuild(logger, dbBuild)
 					Expect(err).NotTo(HaveOccurred())
-=======
-			It("constructs the get with container TTLs", func() {
-				foundBuild, err := execEngine.LookupBuild(logger, build)
-				Expect(err).NotTo(HaveOccurred())
->>>>>>> 349fd9dd
-
-				foundBuild.Resume(logger)
-				Expect(fakeFactory.GetCallCount()).To(Equal(1))
-
-				_, _, _, _, _, _, _, _, _, _, _, containerSuccessTTL, containerFailureTTL := fakeFactory.GetArgsForCall(0)
-				Expect(containerSuccessTTL).To(Equal(5 * time.Minute))
-				Expect(containerFailureTTL).To(Equal(5 * time.Minute))
+
+					foundBuild.Resume(logger)
+					Expect(fakeFactory.GetCallCount()).To(Equal(1))
+
+					_, _, _, _, _, _, _, _, _, _, _, containerSuccessTTL, containerFailureTTL := fakeFactory.GetArgsForCall(0)
+					Expect(containerSuccessTTL).To(Equal(5 * time.Minute))
+					Expect(containerFailureTTL).To(Equal(5 * time.Minute))
+				})
 			})
 		})
 
