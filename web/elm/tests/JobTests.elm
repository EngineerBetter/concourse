module JobTests exposing (all)

import Application.Application as Application
import Common exposing (defineHoverBehaviour, queryView)
import Concourse exposing (Build, BuildId, BuildStatus(..), Job)
import Concourse.Pagination exposing (Direction(..))
import DashboardTests exposing (darkGrey, iconSelector, middleGrey)
import Dict
import Expect exposing (..)
import Html.Attributes as Attr
import Http
import Job.Job as Job exposing (update)
import Message.Callback as Callback exposing (Callback(..))
import Message.Effects as Effects
import Message.Message exposing (DomID(..), Message(..))
<<<<<<< HEAD
import Message.Subscription as Subscription
    exposing
        ( Delivery(..)
        , Interval(..)
        )
=======
import Message.Subscription as Subscription exposing (Delivery(..), Interval(..))
>>>>>>> ee0f2517
import Message.TopLevelMessage as Msgs
import RemoteData
import Test exposing (..)
import Test.Html.Query as Query
import Test.Html.Selector as Selector
    exposing
        ( attribute
        , class
        , containing
        , id
        , style
        , text
        )
import Time
import Url


all : Test
all =
    describe "Job"
        [ describe "update" <|
            let
                someJobInfo =
                    { jobName = "some-job"
                    , pipelineName = "some-pipeline"
                    , teamName = "some-team"
                    }

                jobInfo =
                    { jobName = "job"
                    , pipelineName = "pipeline"
                    , teamName = "team"
                    }

                someBuild : Build
                someBuild =
                    { id = 123
                    , name = "45"
                    , job = Just someJobInfo
                    , status = BuildStatusSucceeded
                    , duration =
                        { startedAt = Just <| Time.millisToPosix 0
                        , finishedAt = Just <| Time.millisToPosix 0
                        }
                    , reapTime = Just <| Time.millisToPosix 0
                    }

                someJob : Concourse.Job
                someJob =
                    { name = "some-job"
                    , pipelineName = "some-pipeline"
                    , teamName = "some-team"
                    , pipeline =
                        { pipelineName = "some-pipeline"
                        , teamName = "some-team"
                        }
                    , nextBuild = Nothing
                    , finishedBuild = Just someBuild
                    , transitionBuild = Nothing
                    , paused = False
                    , disableManualTrigger = False
                    , inputs = []
                    , outputs = []
                    , groups = []
                    }

                defaultModel : Job.Model
                defaultModel =
                    Job.init
                        { jobId = someJobInfo
                        , paging = Nothing
                        }
                        |> Tuple.first

                csrfToken : String
                csrfToken =
                    "csrf_token"

                flags : Application.Flags
                flags =
                    { turbulenceImgSrc = ""
                    , notFoundImgSrc = ""
                    , csrfToken = csrfToken
                    , authToken = ""
                    , clusterName = ""
                    , pipelineRunningKeyframes = ""
                    }

                init :
                    { disabled : Bool, paused : Bool }
                    -> ()
                    -> Application.Model
                init { disabled, paused } _ =
                    Common.init "/teams/team/pipelines/pipeline/jobs/job"
                        |> Application.handleCallback
                            (JobFetched <|
                                Ok
                                    { name = "job"
                                    , pipelineName = "pipeline"
                                    , teamName = "team"
                                    , pipeline =
                                        { pipelineName = "pipeline"
                                        , teamName = "team"
                                        }
                                    , nextBuild = Nothing
                                    , finishedBuild = Just someBuild
                                    , transitionBuild = Nothing
                                    , paused = paused
                                    , disableManualTrigger = disabled
                                    , inputs = []
                                    , outputs = []
                                    , groups = []
                                    }
                            )
                        |> Tuple.first

                loadingIndicatorSelector : List Selector.Selector
                loadingIndicatorSelector =
                    [ style "animation"
                        "container-rotate 1568ms linear infinite"
                    , style "height" "14px"
                    , style "width" "14px"
                    , style "margin" "7px"
                    ]
            in
            [ describe "while page is loading"
                [ test "title includes job name" <|
                    \_ ->
                        Common.init "/teams/team/pipelines/pipeline/jobs/job"
                            |> Application.view
                            |> .title
                            |> Expect.equal "job - Concourse"
                , test "gets current timezone" <|
                    \_ ->
                        Application.init
                            { turbulenceImgSrc = ""
                            , notFoundImgSrc = "notfound.svg"
                            , csrfToken = "csrf_token"
                            , authToken = ""
                            , clusterName = ""
                            , pipelineRunningKeyframes = "pipeline-running"
                            }
                            { protocol = Url.Http
                            , host = ""
                            , port_ = Nothing
                            , path = "/teams/team/pipelines/pipeline/jobs/job"
                            , query = Nothing
                            , fragment = Nothing
                            }
                            |> Tuple.second
                            |> List.member Effects.GetCurrentTimeZone
                            |> Expect.true "should get current timezone"
                , test "fetches pipelines" <|
                    \_ ->
                        Application.init
                            { turbulenceImgSrc = ""
                            , notFoundImgSrc = ""
                            , csrfToken = ""
                            , authToken = ""
                            , pipelineRunningKeyframes = ""
                            , clusterName = ""
                            }
                            { protocol = Url.Http
                            , host = ""
                            , port_ = Nothing
                            , path = "/teams/team/pipelines/pipeline/jobs/job"
                            , query = Nothing
                            , fragment = Nothing
                            }
                            |> Tuple.second
                            |> List.member Effects.FetchPipelines
                            |> Expect.true "should fetch pipelines"
                , test "shows two spinners before anything has loaded" <|
                    \_ ->
                        Common.init "/teams/team/pipelines/pipeline/jobs/job"
                            |> queryView
                            |> Query.findAll loadingIndicatorSelector
                            |> Query.count (Expect.equal 2)
                , test "loading build has spinners for inputs and outputs" <|
                    init { disabled = False, paused = False }
                        >> Application.handleCallback
                            (JobBuildsFetched <|
                                let
                                    jobId =
                                        { jobName = "job"
                                        , pipelineName = "pipeline"
                                        , teamName = "team"
                                        }

                                    status =
                                        BuildStatusSucceeded

                                    builds =
                                        [ { id = 0
                                          , name = "0"
                                          , job = Just jobId
                                          , status = status
                                          , duration =
                                                { startedAt = Nothing
                                                , finishedAt = Nothing
                                                }
                                          , reapTime = Nothing
                                          }
                                        ]
                                in
                                Ok
                                    { pagination =
                                        { previousPage = Nothing
                                        , nextPage = Nothing
                                        }
                                    , content = builds
                                    }
                            )
                        >> Tuple.first
                        >> queryView
                        >> Expect.all
                            [ Query.find [ class "inputs" ]
                                >> Query.has loadingIndicatorSelector
                            , Query.find [ class "outputs" ]
                                >> Query.has loadingIndicatorSelector
                            ]
                ]
            , test "build header lays out contents horizontally" <|
                init { disabled = False, paused = False }
                    >> queryView
                    >> Query.find [ class "build-header" ]
                    >> Query.has
                        [ style "display" "flex"
                        , style "justify-content" "space-between"
                        ]
            , test "header has play/pause button at the left" <|
                init { disabled = False, paused = False }
                    >> queryView
                    >> Query.find [ class "build-header" ]
                    >> Query.has [ id "pause-toggle" ]
            , test "play/pause has background of the header color, faded" <|
                init { disabled = False, paused = False }
                    >> queryView
                    >> Query.find [ id "pause-toggle" ]
                    >> Query.has
                        [ style "padding" "10px"
                        , style "border" "none"
                        , style "background-color" darkGreen
                        , style "outline" "none"
                        ]
            , test "hover play/pause has background of the header color" <|
                init { disabled = False, paused = False }
                    >> Application.update
                        (Msgs.Update <|
                            Message.Message.Hover <|
                                Just Message.Message.ToggleJobButton
                        )
                    >> Tuple.first
                    >> queryView
                    >> Query.find [ id "pause-toggle" ]
                    >> Query.has
                        [ style "padding" "10px"
                        , style "border" "none"
                        , style "background-color" brightGreen
                        , style "outline" "none"
                        ]
            , defineHoverBehaviour
                { name = "play/pause button when job is unpaused"
                , setup =
                    init { disabled = False, paused = False } ()
                , query =
                    queryView >> Query.find [ id "pause-toggle" ]
                , unhoveredSelector =
                    { description = "grey pause icon"
                    , selector =
                        [ style "opacity" "0.5" ]
                            ++ iconSelector
                                { size = "40px"
                                , image = "ic-pause-circle-outline-white.svg"
                                }
                    }
                , hoveredSelector =
                    { description = "white pause icon"
                    , selector =
                        [ style "opacity" "1" ]
                            ++ iconSelector
                                { size = "40px"
                                , image = "ic-pause-circle-outline-white.svg"
                                }
                    }
                , hoverable = Message.Message.ToggleJobButton
                }
            , defineHoverBehaviour
                { name = "play/pause button when job is paused"
                , setup =
                    init { disabled = False, paused = True } ()
                , query =
                    queryView >> Query.find [ id "pause-toggle" ]
                , unhoveredSelector =
                    { description = "grey play icon"
                    , selector =
                        [ style "opacity" "0.5" ]
                            ++ iconSelector
                                { size = "40px"
                                , image = "ic-play-circle-outline.svg"
                                }
                    }
                , hoveredSelector =
                    { description = "white play icon"
                    , selector =
                        [ style "opacity" "1" ]
                            ++ iconSelector
                                { size = "40px"
                                , image = "ic-play-circle-outline.svg"
                                }
                    }
                , hoverable = Message.Message.ToggleJobButton
                }
            , test "trigger build button has background of the header color, faded" <|
                init { disabled = False, paused = False }
                    >> queryView
                    >> Query.find
                        [ attribute <|
                            Attr.attribute "aria-label" "Trigger Build"
                        ]
                    >> Query.has
                        [ style "padding" "10px"
                        , style "border" "none"
                        , style "background-color" darkGreen
                        , style "outline" "none"
                        ]
            , test "hovered trigger build button has background of the header color" <|
                init { disabled = False, paused = False }
                    >> Application.update
                        (Msgs.Update <|
                            Message.Message.Hover <|
                                Just Message.Message.TriggerBuildButton
                        )
                    >> Tuple.first
                    >> queryView
                    >> Query.find
                        [ attribute <|
                            Attr.attribute "aria-label" "Trigger Build"
                        ]
                    >> Query.has
                        [ style "padding" "10px"
                        , style "border" "none"
                        , style "background-color" brightGreen
                        , style "outline" "none"
                        ]
            , test "trigger build button has 'plus' icon" <|
                init { disabled = False, paused = False }
                    >> queryView
                    >> Query.find
                        [ attribute <|
                            Attr.attribute "aria-label" "Trigger Build"
                        ]
                    >> Query.children []
                    >> Query.first
                    >> Query.has
                        (iconSelector
                            { size = "40px"
                            , image = "ic-add-circle-outline-white.svg"
                            }
                        )
            , defineHoverBehaviour
                { name = "trigger build button"
                , setup =
                    init { disabled = False, paused = False } ()
                , query =
                    queryView
                        >> Query.find
                            [ attribute <|
                                Attr.attribute "aria-label" "Trigger Build"
                            ]
                , unhoveredSelector =
                    { description = "grey plus icon"
                    , selector =
                        [ style "opacity" "0.5" ]
                            ++ iconSelector
                                { size = "40px"
                                , image = "ic-add-circle-outline-white.svg"
                                }
                    }
                , hoveredSelector =
                    { description = "white plus icon"
                    , selector =
                        [ style "opacity" "1" ]
                            ++ iconSelector
                                { size = "40px"
                                , image = "ic-add-circle-outline-white.svg"
                                }
                    }
                , hoverable = Message.Message.TriggerBuildButton
                }
            , defineHoverBehaviour
                { name = "disabled trigger build button"
                , setup =
                    init { disabled = True, paused = False } ()
                , query =
                    queryView
                        >> Query.find
                            [ attribute <|
                                Attr.attribute "aria-label" "Trigger Build"
                            ]
                , unhoveredSelector =
                    { description = "grey plus icon"
                    , selector =
                        [ style "opacity" "0.5" ]
                            ++ iconSelector
                                { size = "40px"
                                , image = "ic-add-circle-outline-white.svg"
                                }
                    }
                , hoveredSelector =
                    { description = "grey plus icon with tooltip"
                    , selector =
                        [ style "position" "relative"
                        , containing
                            [ containing
                                [ text "manual triggering disabled in job config" ]
                            , style "position" "absolute"
                            , style "right" "100%"
                            , style "top" "15px"
                            , style "width" "300px"
                            , style "color" "#ecf0f1"
                            , style "font-size" "12px"
                            , style "font-family" "Inconsolata,monospace"
                            , style "padding" "10px"
                            , style "text-align" "right"
                            ]
                        , containing <|
                            [ style "opacity" "0.5" ]
                                ++ iconSelector
                                    { size = "40px"
                                    , image = "ic-add-circle-outline-white.svg"
                                    }
                        ]
                    }
                , hoverable = Message.Message.TriggerBuildButton
                }
            , test "page below top bar fills height without scrolling" <|
                init { disabled = False, paused = False }
                    >> queryView
                    >> Query.find [ id "page-below-top-bar" ]
                    >> Query.has
                        [ style "box-sizing" "border-box"
                        , style "height" "100%"
                        , style "display" "flex"
                        ]
            , test "page contents fill available space and align vertically" <|
                init { disabled = False, paused = False }
                    >> queryView
                    >> Query.find [ id "page-below-top-bar" ]
                    >> Query.has
                        [ style "flex-grow" "1"
                        , style "display" "flex"
                        , style "flex-direction" "column"
                        ]
            , test "body scrolls independently" <|
                init { disabled = False, paused = False }
                    >> Application.handleCallback
                        (JobBuildsFetched <|
                            let
                                jobId =
                                    { jobName = "job"
                                    , pipelineName = "pipeline"
                                    , teamName = "team"
                                    }

                                status =
                                    BuildStatusSucceeded

                                builds =
                                    [ { id = 0
                                      , name = "0"
                                      , job = Just jobId
                                      , status = status
                                      , duration =
                                            { startedAt = Nothing
                                            , finishedAt = Nothing
                                            }
                                      , reapTime = Nothing
                                      }
                                    ]
                            in
                            Ok
                                { pagination =
                                    { previousPage = Nothing
                                    , nextPage = Nothing
                                    }
                                , content = builds
                                }
                        )
                    >> Tuple.first
                    >> queryView
                    >> Query.find [ class "job-body" ]
                    >> Query.has [ style "overflow-y" "auto" ]
            , test "inputs icon on build" <|
                init { disabled = False, paused = False }
                    >> Application.handleCallback
                        (JobBuildsFetched <|
                            let
                                jobId =
                                    { jobName = "job"
                                    , pipelineName = "pipeline"
                                    , teamName = "team"
                                    }

                                status =
                                    BuildStatusSucceeded

                                builds =
                                    [ { id = 0
                                      , name = "0"
                                      , job = Just jobId
                                      , status = status
                                      , duration =
                                            { startedAt = Nothing
                                            , finishedAt = Nothing
                                            }
                                      , reapTime = Nothing
                                      }
                                    ]
                            in
                            Ok
                                { pagination =
                                    { previousPage = Nothing
                                    , nextPage = Nothing
                                    }
                                , content = builds
                                }
                        )
                    >> Tuple.first
                    >> queryView
                    >> Query.find [ class "inputs" ]
                    >> Query.children []
                    >> Query.first
                    >> Expect.all
                        [ Query.has
                            [ style "display" "flex"
                            , style "align-items" "center"
                            , style "padding-bottom" "5px"
                            ]
                        , Query.children []
                            >> Query.first
                            >> Query.has
                                (iconSelector
                                    { size = "12px"
                                    , image = "ic-arrow-downward.svg"
                                    }
                                    ++ [ style "background-size" "contain"
                                       , style "margin-right" "5px"
                                       ]
                                )
                        ]
            , test "outputs icon on build" <|
                init { disabled = False, paused = False }
                    >> Application.handleCallback
                        (JobBuildsFetched <|
                            let
                                jobId =
                                    { jobName = "job"
                                    , pipelineName = "pipeline"
                                    , teamName = "team"
                                    }

                                status =
                                    BuildStatusSucceeded

                                builds =
                                    [ { id = 0
                                      , name = "0"
                                      , job = Just jobId
                                      , status = status
                                      , duration =
                                            { startedAt = Nothing
                                            , finishedAt = Nothing
                                            }
                                      , reapTime = Nothing
                                      }
                                    ]
                            in
                            Ok
                                { pagination =
                                    { previousPage = Nothing
                                    , nextPage = Nothing
                                    }
                                , content = builds
                                }
                        )
                    >> Tuple.first
                    >> queryView
                    >> Query.find [ class "outputs" ]
                    >> Query.children []
                    >> Query.first
                    >> Expect.all
                        [ Query.has
                            [ style "display" "flex"
                            , style "align-items" "center"
                            , style "padding-bottom" "5px"
                            ]
                        , Query.children []
                            >> Query.first
                            >> Query.has
                                (iconSelector
                                    { size = "12px"
                                    , image = "ic-arrow-upward.svg"
                                    }
                                    ++ [ style "background-size" "contain"
                                       , style "margin-right" "5px"
                                       ]
                                )
                        ]
            , test "pagination header lays out horizontally" <|
                init { disabled = False, paused = False }
                    >> queryView
                    >> Query.find [ id "pagination-header" ]
                    >> Query.has
                        [ style "display" "flex"
                        , style "justify-content" "space-between"
                        , style "align-items" "stretch"
                        , style "background-color" darkGrey
                        , style "height" "60px"
                        ]
            , test "the word 'builds' is bold and indented" <|
                init { disabled = False, paused = False }
                    >> queryView
                    >> Query.find [ id "pagination-header" ]
                    >> Query.children []
                    >> Query.first
                    >> Query.has
                        [ containing [ text "builds" ]
                        , style "margin" "0 18px"
                        , style "font-weight" "700"
                        ]
            , test "pagination lays out horizontally" <|
                init { disabled = False, paused = False }
                    >> queryView
                    >> Query.find [ id "pagination" ]
                    >> Query.has
                        [ style "display" "flex"
                        , style "align-items" "stretch"
                        ]
            , test "pagination chevrons with no pages" <|
                init { disabled = False, paused = False }
                    >> Application.handleCallback
                        (JobBuildsFetched <|
                            let
                                jobId =
                                    { jobName = "job"
                                    , pipelineName = "pipeline"
                                    , teamName = "team"
                                    }

                                status =
                                    BuildStatusSucceeded

                                builds =
                                    [ { id = 0
                                      , name = "0"
                                      , job = Just jobId
                                      , status = status
                                      , duration =
                                            { startedAt = Nothing
                                            , finishedAt = Nothing
                                            }
                                      , reapTime = Nothing
                                      }
                                    ]
                            in
                            Ok
                                { pagination =
                                    { previousPage = Nothing
                                    , nextPage = Nothing
                                    }
                                , content = builds
                                }
                        )
                    >> Tuple.first
                    >> queryView
                    >> Query.find [ id "pagination" ]
                    >> Query.children []
                    >> Expect.all
                        [ Query.index 0
                            >> Query.has
                                [ style "padding" "5px"
                                , style "display" "flex"
                                , style "align-items" "center"
                                , style "border-left" <|
                                    "1px solid "
                                        ++ middleGrey
                                , containing
                                    (iconSelector
                                        { image =
                                            "baseline-chevron-left-24px.svg"
                                        , size = "24px"
                                        }
                                        ++ [ style "padding" "5px"
                                           , style "opacity" "0.5"
                                           ]
                                    )
                                ]
                        , Query.index 1
                            >> Query.has
                                [ style "padding" "5px"
                                , style "display" "flex"
                                , style "align-items" "center"
                                , style "border-left" <|
                                    "1px solid "
                                        ++ middleGrey
                                , containing
                                    (iconSelector
                                        { image =
                                            "baseline-chevron-right-24px.svg"
                                        , size = "24px"
                                        }
                                        ++ [ style "padding" "5px"
                                           , style "opacity" "0.5"
                                           ]
                                    )
                                ]
                        ]
            , defineHoverBehaviour <|
                let
                    urlPath =
                        "/teams/team/pipelines/pipeline/jobs/job?since=1&limit=1"
                in
                { name = "left pagination chevron with previous page"
                , setup =
                    let
                        jobId =
                            { jobName = "job"
                            , pipelineName = "pipeline"
                            , teamName = "team"
                            }

                        status =
                            BuildStatusSucceeded

                        builds =
                            [ { id = 0
                              , name = "0"
                              , job = Just jobId
                              , status = status
                              , duration =
                                    { startedAt = Nothing
                                    , finishedAt = Nothing
                                    }
                              , reapTime = Nothing
                              }
                            ]

                        prevPage =
                            { direction = Since 1
                            , limit = 1
                            }
                    in
                    init { disabled = False, paused = False } ()
                        |> Application.handleCallback
                            (JobBuildsFetched <|
                                Ok
                                    { pagination =
                                        { previousPage =
                                            Just prevPage
                                        , nextPage = Nothing
                                        }
                                    , content = builds
                                    }
                            )
                        |> Tuple.first
                , query =
                    queryView
                        >> Query.find [ id "pagination" ]
                        >> Query.children []
                        >> Query.index 0
                , unhoveredSelector =
                    { description = "white left chevron"
                    , selector =
                        [ style "padding" "5px"
                        , style "display" "flex"
                        , style "align-items" "center"
                        , style "border-left" <|
                            "1px solid "
                                ++ middleGrey
                        , containing
                            (iconSelector
                                { image =
                                    "baseline-chevron-left-24px.svg"
                                , size = "24px"
                                }
                                ++ [ style "padding" "5px"
                                   , style "opacity" "1"
                                   , attribute <| Attr.href urlPath
                                   ]
                            )
                        ]
                    }
                , hoveredSelector =
                    { description =
                        "left chevron with light grey circular bg"
                    , selector =
                        [ style "padding" "5px"
                        , style "display" "flex"
                        , style "align-items" "center"
                        , style "border-left" <|
                            "1px solid "
                                ++ middleGrey
                        , containing
                            (iconSelector
                                { image =
                                    "baseline-chevron-left-24px.svg"
                                , size = "24px"
                                }
                                ++ [ style "padding" "5px"
                                   , style "opacity" "1"
                                   , style "border-radius" "50%"
                                   , style "background-color" <|
                                        "#504b4b"
                                   , attribute <| Attr.href urlPath
                                   ]
                            )
                        ]
                    }
                , hoverable = Message.Message.PreviousPageButton
                }
            , test "JobBuildsFetched" <|
                \_ ->
                    let
                        bwr =
                            defaultModel.buildsWithResources
                    in
                    Expect.equal
                        { defaultModel
                            | currentPage =
                                Just
                                    { direction = Concourse.Pagination.Since 124
                                    , limit = 1
                                    }
                            , buildsWithResources =
                                { bwr
                                    | content =
                                        [ { build = someBuild
                                          , resources = Nothing
                                          }
                                        ]
                                }
                        }
                    <|
                        Tuple.first <|
                            Job.handleCallback
                                (JobBuildsFetched <|
                                    Ok
                                        { content = [ someBuild ]
                                        , pagination =
                                            { previousPage = Nothing
                                            , nextPage = Nothing
                                            }
                                        }
                                )
                                ( defaultModel, [] )
            , test "JobBuildsFetched error" <|
                \_ ->
                    Expect.equal
                        defaultModel
                    <|
                        Tuple.first <|
                            Job.handleCallback
                                (JobBuildsFetched <| Err Http.NetworkError)
                                ( defaultModel, [] )
            , test "JobFetched" <|
                \_ ->
                    Expect.equal
                        { defaultModel
                            | job = RemoteData.Success someJob
                        }
                    <|
                        Tuple.first <|
                            Job.handleCallback (JobFetched <| Ok someJob) ( defaultModel, [] )
            , test "JobFetched error" <|
                \_ ->
                    Expect.equal
                        defaultModel
                    <|
                        Tuple.first <|
                            Job.handleCallback
                                (JobFetched <| Err Http.NetworkError)
                                ( defaultModel, [] )
            , test "BuildResourcesFetched" <|
                \_ ->
                    let
                        buildInput =
                            { name = "some-input"
                            , version = Dict.fromList [ ( "version", "v1" ) ]
                            , firstOccurrence = True
                            }

                        buildOutput =
                            { name = "some-resource"
                            , version = Dict.fromList [ ( "version", "v2" ) ]
                            }
                    in
                    let
                        buildResources =
                            { inputs = [ buildInput ]
                            , outputs = [ buildOutput ]
                            }
                    in
                    Expect.equal
                        defaultModel
                    <|
                        Tuple.first <|
                            Job.handleCallback (BuildResourcesFetched (Ok ( 1, buildResources )))
                                ( defaultModel, [] )
            , test "BuildResourcesFetched error" <|
                \_ ->
                    Expect.equal
                        defaultModel
                    <|
                        Tuple.first <|
                            Job.handleCallback
                                (BuildResourcesFetched (Err Http.NetworkError))
                                ( defaultModel, [] )
            , test "TogglePaused" <|
                \_ ->
                    Expect.equal
                        { defaultModel
                            | job = RemoteData.Success { someJob | paused = True }
                            , pausedChanging = True
                        }
                    <|
                        Tuple.first <|
                            update
                                (Click ToggleJobButton)
                                ( { defaultModel | job = RemoteData.Success someJob }, [] )
            , test "PausedToggled" <|
                \_ ->
                    Expect.equal
                        { defaultModel
                            | job = RemoteData.Success someJob
                            , pausedChanging = False
                        }
                    <|
                        Tuple.first <|
                            Job.handleCallback
                                (PausedToggled <| Ok ())
                                ( { defaultModel | job = RemoteData.Success someJob }, [] )
            , test "PausedToggled error" <|
                \_ ->
                    Expect.equal
                        { defaultModel | job = RemoteData.Success someJob }
                    <|
                        Tuple.first <|
                            Job.handleCallback
                                (PausedToggled <| Err Http.NetworkError)
                                ( { defaultModel | job = RemoteData.Success someJob }, [] )
            , test "PausedToggled unauthorized" <|
                \_ ->
                    Expect.equal
                        { defaultModel | job = RemoteData.Success someJob }
                    <|
                        Tuple.first <|
                            Job.handleCallback
                                (PausedToggled <|
                                    Err <|
                                        Http.BadStatus
                                            { url = "http://example.com"
                                            , status =
                                                { code = 401
                                                , message = ""
                                                }
                                            , headers = Dict.empty
                                            , body = ""
                                            }
                                )
                                ( { defaultModel | job = RemoteData.Success someJob }, [] )
            , test "page is subscribed to one and five second timers" <|
                init { disabled = False, paused = False }
                    >> Application.subscriptions
                    >> Expect.all
                        [ List.member (Subscription.OnClockTick OneSecond)
                            >> Expect.true "not on one second?"
                        , List.member (Subscription.OnClockTick FiveSeconds)
                            >> Expect.true "not on five seconds?"
                        ]
            , test "on five-second timer, refreshes job and builds" <|
                init { disabled = False, paused = False }
                    >> Application.update
                        (Msgs.DeliveryReceived <|
                            ClockTicked FiveSeconds <|
                                Time.millisToPosix 0
                        )
                    >> Tuple.second
                    >> Expect.all
                        [ List.member (Effects.FetchJobBuilds jobInfo Nothing)
                            >> Expect.true "should refresh builds"
                        , List.member (Effects.FetchJob jobInfo)
                            >> Expect.true "should refresh job"
                        ]
            , test "on one-second timer, updates build timestamps" <|
                init { disabled = False, paused = False }
                    >> Application.handleCallback
                        (Callback.JobBuildsFetched <|
                            Ok
                                { content = [ someBuild ]
                                , pagination =
                                    { nextPage = Nothing
                                    , previousPage = Nothing
                                    }
                                }
                        )
                    >> Tuple.first
                    >> Application.update
                        (Msgs.DeliveryReceived <|
                            ClockTicked OneSecond <|
                                Time.millisToPosix (2 * 1000)
                        )
                    >> Tuple.first
                    >> queryView
                    >> Query.find [ class "js-build" ]
                    >> Query.has [ text "2s ago" ]
            , test "shows build timestamps in current timezone" <|
                init { disabled = False, paused = False }
                    >> Application.handleCallback
                        (Callback.GotCurrentTimeZone <|
                            Time.customZone (5 * 60) []
                        )
                    >> Tuple.first
                    >> Application.handleCallback
                        (Callback.JobBuildsFetched <|
                            Ok
                                { content = [ someBuild ]
                                , pagination =
                                    { nextPage = Nothing
                                    , previousPage = Nothing
                                    }
                                }
                        )
                    >> Tuple.first
                    >> Application.update
                        (Msgs.DeliveryReceived <|
                            ClockTicked OneSecond <|
                                Time.millisToPosix (24 * 60 * 60 * 1000)
                        )
                    >> Tuple.first
                    >> queryView
                    >> Query.find [ class "js-build" ]
                    >> Query.has [ text "Jan 1 1970 05:00:00 AM" ]
            ]
        ]


darkGreen : String
darkGreen =
    "#419867"


brightGreen : String
brightGreen =
    "#11c560"<|MERGE_RESOLUTION|>--- conflicted
+++ resolved
@@ -13,15 +13,11 @@
 import Message.Callback as Callback exposing (Callback(..))
 import Message.Effects as Effects
 import Message.Message exposing (DomID(..), Message(..))
-<<<<<<< HEAD
 import Message.Subscription as Subscription
     exposing
         ( Delivery(..)
         , Interval(..)
         )
-=======
-import Message.Subscription as Subscription exposing (Delivery(..), Interval(..))
->>>>>>> ee0f2517
 import Message.TopLevelMessage as Msgs
 import RemoteData
 import Test exposing (..)
