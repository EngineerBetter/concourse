--- conflicted
+++ resolved
@@ -14,11 +14,7 @@
         , when
         )
 import Concourse
-<<<<<<< HEAD
 import Concourse.BuildStatus exposing (BuildStatus(..))
-=======
-import Dict
->>>>>>> 13d1ae58
 import Expect
 import Message.Callback as Callback
 import Message.Message as Message exposing (DomID(..))
