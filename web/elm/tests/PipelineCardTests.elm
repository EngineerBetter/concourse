--- conflicted
+++ resolved
@@ -156,14 +156,7 @@
                             ]
                 , test "has dark grey background" <|
                     header
-<<<<<<< HEAD
-                        >> Query.has [ style "background-color" darkGrey ]
-=======
-                        >> Query.has
-                            [ style "background-color" ColorValues.grey90
-                            , style "padding" "12.5px"
-                            ]
->>>>>>> ff569644
+                        >> Query.has [ style "background-color" ColorValues.grey90 ]
                 , test "text is larger and wider spaced" <|
                     header
                         >> Query.has
@@ -324,7 +317,7 @@
             [ test "has dark grey background" <|
                 header
                     >> Query.has [ style "background-color" ColorValues.grey90 ]
-            , test "has larger, spaced-out white text" <|
+            , test "has larger, spaced-out light-grey text" <|
                 header
                     >> Query.has
                         [ style "font-size" "1.5em"
@@ -901,8 +894,7 @@
             , test "no pipelines card has dark grey background" <|
                 noPipelines
                     >> noPipelinesCard
-<<<<<<< HEAD
-                    >> Query.has [ style "background-color" darkGrey ]
+                    >> Query.has [ style "background-color" ColorValues.grey90 ]
             , test "card name is hoverable" <|
                 setup
                     >> card
@@ -923,9 +915,6 @@
                             Effects.toHtmlID <|
                                 Msgs.PipelineCardNameHD 1
                         ]
-=======
-                    >> Query.has [ style "background-color" ColorValues.grey90 ]
->>>>>>> ff569644
             , test "card has larger tighter font" <|
                 setup
                     >> card
