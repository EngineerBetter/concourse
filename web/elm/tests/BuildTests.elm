module BuildTests exposing (all)

import Application.Application as Application
import Application.Msgs as Msgs
import Array
import Build.Build as Build
import Build.Models as Models
import Build.Msgs
import Build.StepTree.Models as STModels
import Callback
import Char
import Concourse exposing (BuildPrepStatus(..))
import DashboardTests
    exposing
        ( defineHoverBehaviour
        , iconSelector
        , isColorWithStripes
        , middleGrey
        )
import Date
import Dict
import Effects
import Expect
import Html.Attributes as Attr
import Keycodes
import Routes
import Subscription exposing (Delivery(..), Interval(..))
import Test exposing (..)
import Test.Html.Event as Event
import Test.Html.Query as Query
import Test.Html.Selector
    exposing
        ( attribute
        , class
        , containing
        , id
        , style
        , tag
        , text
        )
import Time
import UserState


all : Test
all =
    describe "build page" <|
        let
            buildId =
                { teamName = "team"
                , pipelineName = "pipeline"
                , jobName = "job"
                , buildName = "1"
                }

            pageLoad =
                Build.init
                    { highlight = Routes.HighlightNothing
                    , pageType = Models.JobBuildPage buildId
                    }

            theBuild : Concourse.Build
            theBuild =
                { id = 1
                , name = "1"
                , job =
                    Just
                        { teamName = "team"
                        , pipelineName = "pipeline"
                        , jobName = "job"
                        }
                , status = Concourse.BuildStatusSucceeded
                , duration =
                    { startedAt = Just (Date.fromTime 0)
                    , finishedAt = Just (Date.fromTime 0)
                    }
                , reapTime = Nothing
                }

            fetchBuild : Models.Model -> ( Models.Model, List Effects.Effect )
            fetchBuild =
                flip (,) []
                    >> (Build.handleCallback <| Callback.BuildFetched <| Ok ( 1, theBuild ))

<<<<<<< HEAD
            fetchBuildWithStatus : Concourse.BuildStatus -> Models.Model -> Models.Model
            fetchBuildWithStatus status =
                Build.handleCallback
                    (Callback.BuildFetched
                        (Ok
                            ( 1
                            , { id = 1
                              , name = "1"
                              , job = Nothing
                              , status = status
                              , duration =
                                    { startedAt = Nothing
                                    , finishedAt = Nothing
                                    }
                              , reapTime = Nothing
                              }
                            )
                        )
                    )
                    >> Tuple.first
                    >> Build.handleCallback
                        (Callback.BuildHistoryFetched
                            (Ok
                                { pagination =
                                    { previousPage = Nothing
                                    , nextPage = Nothing
                                    }
                                , content =
                                    [ { id = 0
                                      , name = "0"
                                      , job = Nothing
                                      , status = status
                                      , duration =
                                            { startedAt = Nothing
                                            , finishedAt = Nothing
                                            }
                                      , reapTime = Nothing
                                      }
                                    ]
                                }
                            )
                        )
                    >> Tuple.first
=======
            fetchStartedBuild :
                Models.Model
                -> ( Models.Model, List Effects.Effect )
            fetchStartedBuild =
                flip (,) []
                    >> (Build.handleCallback <| Callback.BuildFetched <| Ok ( 1, startedBuild ))
>>>>>>> fdd348e1

            fetchJobDetails :
                Models.Model
                -> ( Models.Model, List Effects.Effect )
            fetchJobDetails =
                flip (,) []
                    >> (Build.handleCallback <|
                            Callback.BuildJobDetailsFetched <|
                                Ok
                                    { pipeline =
                                        { teamName = "team"
                                        , pipelineName = "pipeline"
                                        }
                                    , name = "job"
                                    , pipelineName = "pipeline"
                                    , teamName = "team"
                                    , nextBuild = Nothing
                                    , finishedBuild = Nothing
                                    , transitionBuild = Nothing
                                    , paused = False
                                    , disableManualTrigger = False
                                    , inputs = []
                                    , outputs = []
                                    , groups = []
                                    }
                       )

            fetchJobDetailsNoTrigger :
                Models.Model
                -> ( Models.Model, List Effects.Effect )
            fetchJobDetailsNoTrigger =
                flip (,) []
                    >> (Build.handleCallback <|
                            Callback.BuildJobDetailsFetched <|
                                Ok
                                    { pipeline =
                                        { teamName = "team"
                                        , pipelineName = "pipeline"
                                        }
                                    , name = "job"
                                    , pipelineName = "pipeline"
                                    , teamName = "team"
                                    , nextBuild = Nothing
                                    , finishedBuild = Nothing
                                    , transitionBuild = Nothing
                                    , paused = False
                                    , disableManualTrigger = True
                                    , inputs = []
                                    , outputs = []
                                    , groups = []
                                    }
                       )

            fetchHistory : Models.Model -> ( Models.Model, List Effects.Effect )
            fetchHistory =
                flip (,) []
                    >> Build.handleCallback
                        (Callback.BuildHistoryFetched
                            (Ok
                                { pagination =
                                    { previousPage = Nothing
                                    , nextPage = Nothing
                                    }
                                , content = [ theBuild ]
                                }
                            )
                        )

            csrfToken : String
            csrfToken =
                "csrf_token"

            initFromApplication : Application.Model
            initFromApplication =
                Application.init
                    { turbulenceImgSrc = ""
                    , notFoundImgSrc = ""
                    , csrfToken = csrfToken
                    , authToken = ""
                    , pipelineRunningKeyframes = ""
                    }
                    { href = ""
                    , host = ""
                    , hostname = ""
                    , protocol = ""
                    , origin = ""
                    , port_ = ""
                    , pathname = "/teams/t/pipelines/p/jobs/j/builds/1"
                    , search = ""
                    , hash = ""
                    , username = ""
                    , password = ""
                    }
                    |> Tuple.first
        in
        [ test "converts URL hash to highlighted line in view" <|
            \_ ->
                Application.init
                    { turbulenceImgSrc = ""
                    , notFoundImgSrc = ""
                    , csrfToken = "csrf_token"
                    , authToken = ""
                    , pipelineRunningKeyframes = ""
                    }
                    { href = ""
                    , host = ""
                    , hostname = ""
                    , protocol = ""
                    , origin = ""
                    , port_ = ""
                    , pathname = "/teams/t/pipelines/p/jobs/j/builds/307"
                    , search = ""
                    , hash = "#Lstepid:1"
                    , username = ""
                    , password = ""
                    }
                    |> Tuple.first
                    |> Application.handleCallback
                        (Effects.SubPage 1)
                        (Callback.BuildFetched <|
                            Ok
                                ( 1
                                , { id = 307
                                  , name = "307"
                                  , job =
                                        Just
                                            { teamName = "t"
                                            , pipelineName = "p"
                                            , jobName = "j"
                                            }
                                  , status = Concourse.BuildStatusStarted
                                  , duration =
                                        { startedAt = Nothing
                                        , finishedAt = Nothing
                                        }
                                  , reapTime = Nothing
                                  }
                                )
                        )
                    |> Tuple.first
                    |> Application.handleCallback
                        (Effects.SubPage 1)
                        (Callback.PlanAndResourcesFetched 307 <|
                            Ok <|
                                ( { id = "stepid"
                                  , step =
                                        Concourse.BuildStepTask
                                            "step"
                                  }
                                , { inputs = [], outputs = [] }
                                )
                        )
                    |> Tuple.first
                    |> Application.update
                        (Msgs.DeliveryReceived <|
                            EventsReceived <|
                                Ok <|
                                    [ { url = "http://localhost:8080/api/v1/builds/307/events"
                                      , data =
                                            STModels.StartTask
                                                { source = "stdout"
                                                , id = "stepid"
                                                }
                                      }
                                    , { url = "http://localhost:8080/api/v1/builds/307/events"
                                      , data =
                                            STModels.Log
                                                { source = "stdout"
                                                , id = "stepid"
                                                }
                                                "log message"
                                                Nothing
                                      }
                                    ]
                        )
                    |> Tuple.first
                    |> Application.view
                    |> Query.fromHtml
                    |> Query.find
                        [ class "timestamped-line"
                        , containing [ text "log message" ]
                        ]
                    |> Query.has [ class "highlighted-line" ]
        , test "events from a different build are discarded" <|
            \_ ->
                Application.init
                    { turbulenceImgSrc = ""
                    , notFoundImgSrc = ""
                    , csrfToken = ""
                    , authToken = ""
                    , pipelineRunningKeyframes = ""
                    }
                    { href = ""
                    , host = ""
                    , hostname = ""
                    , protocol = ""
                    , origin = ""
                    , port_ = ""
                    , pathname = "/builds/1"
                    , search = ""
                    , hash = "#Lstepid:1"
                    , username = ""
                    , password = ""
                    }
                    |> Tuple.first
                    |> Application.handleCallback
                        (Effects.SubPage 1)
                        (Callback.BuildFetched <|
                            Ok
                                ( 1
                                , { id = 1
                                  , name = "1"
                                  , job = Nothing
                                  , status = Concourse.BuildStatusStarted
                                  , duration =
                                        { startedAt = Nothing
                                        , finishedAt = Nothing
                                        }
                                  , reapTime = Nothing
                                  }
                                )
                        )
                    |> Tuple.first
                    |> Application.handleCallback
                        (Effects.SubPage 1)
                        (Callback.PlanAndResourcesFetched 307 <|
                            Ok <|
                                ( { id = "stepid"
                                  , step =
                                        Concourse.BuildStepTask
                                            "step"
                                  }
                                , { inputs = [], outputs = [] }
                                )
                        )
                    |> Tuple.first
                    |> receiveEvent
                        { url = "http://localhost:8080/api/v1/builds/1/events"
                        , data = STModels.StartTask { id = "stepid", source = "" }
                        }
                    |> Tuple.first
                    |> receiveEvent
                        { url = "http://localhost:8080/api/v1/builds/1/events"
                        , data = STModels.Log { id = "stepid", source = "stdout" } "log message" Nothing
                        }
                    |> Tuple.first
                    |> receiveEvent
                        { url = "http://localhost:8080/api/v1/builds/2/events"
                        , data = STModels.Log { id = "stepid", source = "stdout" } "bad message" Nothing
                        }
                    |> Tuple.first
                    |> Application.view
                    |> Query.fromHtml
                    |> Query.hasNot [ text "bad message" ]
        , test "when build is running it scrolls every build event" <|
            \_ ->
                initFromApplication
                    |> Application.handleCallback
                        (Effects.SubPage 1)
                        (Callback.BuildFetched <| Ok ( 1, startedBuild ))
                    |> Tuple.first
                    |> receiveEvent
                        { url = "http://localhost:8080/api/v1/builds/1/events"
                        , data = STModels.StartTask { id = "stepid", source = "" }
                        }
                    |> Tuple.second
                    |> Expect.equal [ ( Effects.SubPage 1, csrfToken, Effects.Scroll Effects.ToWindowBottom ) ]
        , test "when build is not running it does not scroll on build event" <|
            \_ ->
                initFromApplication
                    |> Application.handleCallback
                        (Effects.SubPage 1)
                        (Callback.BuildFetched <| Ok ( 1, theBuild ))
                    |> Tuple.first
                    |> receiveEvent
                        { url = "http://localhost:8080/api/v1/builds/1/events"
                        , data = STModels.StartTask { id = "stepid", source = "" }
                        }
                    |> Tuple.second
                    |> Expect.equal []
        , test "when build is running but the user is not scrolled to the bottom it does not scroll on build event" <|
            \_ ->
                initFromApplication
                    |> Application.handleCallback
                        (Effects.SubPage 1)
                        (Callback.BuildFetched <| Ok ( 1, startedBuild ))
                    |> Tuple.first
                    |> Application.update (Msgs.DeliveryReceived (ScrolledFromWindowBottom 187))
                    |> Tuple.first
                    |> receiveEvent
                        { url = "http://localhost:8080/api/v1/builds/1/events"
                        , data = STModels.StartTask { id = "stepid", source = "" }
                        }
                    |> Tuple.second
                    |> Expect.equal []
        , test "when build is running but the user is scrolls back to the bottom it scrolls on build event" <|
            \_ ->
                initFromApplication
                    |> Application.handleCallback
                        (Effects.SubPage 1)
                        (Callback.BuildFetched <| Ok ( 1, startedBuild ))
                    |> Tuple.first
                    |> Application.update (Msgs.DeliveryReceived (ScrolledFromWindowBottom 187))
                    |> Tuple.first
                    |> Application.update (Msgs.DeliveryReceived (ScrolledFromWindowBottom 0))
                    |> Tuple.first
                    |> receiveEvent
                        { url = "http://localhost:8080/api/v1/builds/1/events"
                        , data = STModels.StartTask { id = "stepid", source = "" }
                        }
                    |> Tuple.second
                    |> Expect.equal [ ( Effects.SubPage 1, csrfToken, Effects.Scroll Effects.ToWindowBottom ) ]
        , test "pressing 'T' twice triggers two builds" <|
            \_ ->
                initFromApplication
                    |> Application.handleCallback
                        (Effects.SubPage 1)
                        (Callback.BuildFetched <| Ok ( 1, startedBuild ))
                    |> Tuple.first
                    |> Application.handleCallback
                        (Effects.SubPage 1)
                        (Callback.BuildJobDetailsFetched <|
                            Ok
                                { pipeline =
                                    { teamName = "team"
                                    , pipelineName = "pipeline"
                                    }
                                , name = ""
                                , pipelineName = "pipeline"
                                , teamName = "team"
                                , nextBuild = Nothing
                                , finishedBuild = Nothing
                                , transitionBuild = Nothing
                                , paused = False
                                , disableManualTrigger = False
                                , inputs = []
                                , outputs = []
                                , groups = []
                                }
                        )
                    |> Tuple.first
                    |> Application.update (Msgs.DeliveryReceived <| KeyDown <| Keycodes.shift)
                    |> Tuple.first
                    |> Application.update (Msgs.DeliveryReceived <| KeyDown <| Char.toCode 'T')
                    |> Tuple.first
                    |> Application.update (Msgs.DeliveryReceived <| KeyUp <| Char.toCode 'T')
                    |> Tuple.first
                    |> Application.update (Msgs.DeliveryReceived <| KeyDown <| Char.toCode 'T')
                    |> Tuple.second
                    |> Expect.equal
                        [ ( Effects.SubPage 1
                          , csrfToken
                          , Effects.DoTriggerBuild
                                { teamName = "team"
                                , pipelineName = "pipeline"
                                , jobName = "job"
                                }
                          )
                        ]
        , test "pressing 'gg' scrolls to the top" <|
            \_ ->
                initFromApplication
                    |> Application.handleCallback
                        (Effects.SubPage 1)
                        (Callback.BuildFetched <| Ok ( 1, startedBuild ))
                    |> Tuple.first
                    |> Application.update (Msgs.DeliveryReceived <| KeyDown <| Char.toCode 'G')
                    |> Tuple.first
                    |> Application.update (Msgs.DeliveryReceived <| KeyDown <| Char.toCode 'G')
                    |> Tuple.second
                    |> Expect.equal
                        [ ( Effects.SubPage 1
                          , csrfToken
                          , Effects.Scroll Effects.ToWindowTop
                          )
                        ]
        , test "pressing 'G' scrolls to the bottom" <|
            \_ ->
                initFromApplication
                    |> Application.handleCallback
                        (Effects.SubPage 1)
                        (Callback.BuildFetched <| Ok ( 1, startedBuild ))
                    |> Tuple.first
                    |> Application.update (Msgs.DeliveryReceived <| KeyDown <| Keycodes.shift)
                    |> Tuple.first
                    |> Application.update (Msgs.DeliveryReceived <| KeyDown <| Char.toCode 'G')
                    |> Tuple.second
                    |> Expect.equal
                        [ ( Effects.SubPage 1
                          , csrfToken
                          , Effects.Scroll Effects.ToWindowBottom
                          )
                        ]
        , test "pressing and releasing shift, then 'g', does nothing" <|
            \_ ->
                initFromApplication
                    |> Application.handleCallback
                        (Effects.SubPage 1)
                        (Callback.BuildFetched <| Ok ( 1, startedBuild ))
                    |> Tuple.first
                    |> Application.update (Msgs.DeliveryReceived <| KeyDown <| Keycodes.shift)
                    |> Tuple.first
                    |> Application.update (Msgs.DeliveryReceived <| KeyUp <| Keycodes.shift)
                    |> Tuple.first
                    |> Application.update (Msgs.DeliveryReceived <| KeyDown <| Char.toCode 'G')
                    |> Tuple.second
                    |> Expect.equal []
        , test "pressing '?' shows the keyboard help" <|
            \_ ->
                initFromApplication
                    |> Application.handleCallback
                        (Effects.SubPage 1)
                        (Callback.BuildFetched <| Ok ( 1, startedBuild ))
                    |> Tuple.first
                    |> Application.update (Msgs.DeliveryReceived <| KeyDown <| Keycodes.shift)
                    |> Tuple.first
                    |> Application.update (Msgs.DeliveryReceived <| KeyDown <| Char.toCode '¿')
                    |> Tuple.first
                    |> Application.view
                    |> Query.fromHtml
                    |> Query.find [ class "keyboard-help" ]
                    |> Query.hasNot [ class "hidden" ]
        , test "says loading on page load" <|
            \_ ->
                pageLoad
                    |> Tuple.first
                    |> Build.view UserState.UserStateLoggedOut
                    |> Query.fromHtml
                    |> Query.has [ text "loading" ]
        , test "fetches build on page load" <|
            \_ ->
                pageLoad
                    |> Tuple.second
                    |> Expect.equal
                        [ Effects.GetScreenSize
                        , Effects.GetCurrentTime
                        , Effects.CloseBuildEventStream
                        , Effects.FetchJobBuild 1
                            { teamName = "team"
                            , pipelineName = "pipeline"
                            , jobName = "job"
                            , buildName = "1"
                            }
                        ]
        , describe "top bar" <|
            [ test "has a top bar" <|
                \_ ->
                    pageLoad
                        |> Tuple.first
                        |> Build.view UserState.UserStateLoggedOut
                        |> Query.fromHtml
                        |> Query.has [ id "top-bar-app" ]
            , test "has a concourse icon" <|
                \_ ->
                    pageLoad
                        |> Tuple.first
                        |> Build.view UserState.UserStateLoggedOut
                        |> Query.fromHtml
                        |> Query.find [ id "top-bar-app" ]
                        |> Query.has [ style [ ( "background-image", "url(/public/images/concourse-logo-white.svg)" ) ] ]
            , test "has the breadcrumbs" <|
                \_ ->
                    pageLoad
                        |> Tuple.first
                        |> Build.view UserState.UserStateLoggedOut
                        |> Query.fromHtml
                        |> Query.find [ id "top-bar-app" ]
                        |> Expect.all
                            [ Query.has [ id "breadcrumb-pipeline" ]
                            , Query.has [ text "pipeline" ]
                            , Query.has [ id "breadcrumb-job" ]
                            , Query.has [ text "job" ]
                            ]
            , test "has a user section" <|
                \_ ->
                    pageLoad
                        |> Tuple.first
                        |> Build.view UserState.UserStateLoggedOut
                        |> Query.fromHtml
                        |> Query.find [ id "top-bar-app" ]
                        |> Query.has [ id "login-component" ]
            ]
        , describe "after build is fetched" <|
            let
                givenBuildFetched _ =
                    pageLoad |> Tuple.first |> fetchBuild
            in
            [ test "has a header after the build is fetched" <|
                givenBuildFetched
                    >> Tuple.first
                    >> Build.view UserState.UserStateLoggedOut
                    >> Query.fromHtml
                    >> Query.has [ id "build-header" ]
            , test "fetches build history and job details after build is fetched" <|
                givenBuildFetched
                    >> Tuple.second
                    >> Expect.all
                        [ List.member
                            (Effects.FetchBuildHistory
                                { teamName = "team"
                                , pipelineName = "pipeline"
                                , jobName = "job"
                                }
                                Nothing
                            )
                            >> Expect.true
                                "expected effect was not in the list"
                        , List.member
                            (Effects.FetchBuildJobDetails
                                { teamName = "team"
                                , pipelineName = "pipeline"
                                , jobName = "job"
                                }
                            )
                            >> Expect.true
                                "expected effect was not in the list"
                        ]
            , test "header lays out horizontally" <|
                givenBuildFetched
                    >> Tuple.first
                    >> Build.view UserState.UserStateLoggedOut
                    >> Query.fromHtml
                    >> Query.find [ id "build-header" ]
                    >> Query.has
                        [ style [ ( "display", "flex" ) ] ]
            , test "when less than 24h old, shows relative time since build" <|
                \_ ->
                    initFromApplication
                        |> Application.handleCallback (Effects.SubPage 1) (Callback.BuildFetched <| Ok ( 1, theBuild ))
                        |> Tuple.first
                        |> Application.update (Msgs.DeliveryReceived <| ClockTicked OneSecond (2 * Time.second))
                        |> Tuple.first
                        |> Application.view
                        |> Query.fromHtml
                        |> Query.find [ id "build-header" ]
                        |> Query.has [ text "2s ago" ]
            , test "when at least 24h old, shows absolute time of build" <|
<<<<<<< HEAD
                givenBuildFetched
                    >> Tuple.first
                    >> Build.update (Build.Msgs.ClockTick (24 * Time.hour))
                    >> Tuple.first
                    >> Build.view UserState.UserStateLoggedOut
                    >> Query.fromHtml
                    >> Query.find [ id "build-header" ]
                    >> Query.hasNot [ text "1d" ]
            , describe "build banner coloration"
                [ test "pending build has grey banner" <|
                    \_ ->
                        pageLoad
                            |> Tuple.first
                            |> fetchBuildWithStatus Concourse.BuildStatusPending
                            |> Build.view UserState.UserStateLoggedOut
                            |> Query.fromHtml
                            |> Query.find [ id "build-header" ]
                            |> Query.has [ style [ ( "background", "#9b9b9b" ) ] ]
                , test "started build has yellow banner" <|
                    \_ ->
                        pageLoad
                            |> Tuple.first
                            |> fetchBuildWithStatus Concourse.BuildStatusStarted
                            |> Build.view UserState.UserStateLoggedOut
                            |> Query.fromHtml
                            |> Query.find [ id "build-header" ]
                            |> Query.has [ style [ ( "background", "#f1c40f" ) ] ]
                , test "succeeded build has green banner" <|
                    \_ ->
                        pageLoad
                            |> Tuple.first
                            |> fetchBuildWithStatus Concourse.BuildStatusSucceeded
                            |> Build.view UserState.UserStateLoggedOut
                            |> Query.fromHtml
                            |> Query.find [ id "build-header" ]
                            |> Query.has [ style [ ( "background", "#11c560" ) ] ]
                , test "failed build has red banner" <|
                    \_ ->
                        pageLoad
                            |> Tuple.first
                            |> fetchBuildWithStatus Concourse.BuildStatusFailed
                            |> Build.view UserState.UserStateLoggedOut
                            |> Query.fromHtml
                            |> Query.find [ id "build-header" ]
                            |> Query.has [ style [ ( "background", "#ed4b35" ) ] ]
                , test "errored build has amber banner" <|
                    \_ ->
                        pageLoad
                            |> Tuple.first
                            |> fetchBuildWithStatus Concourse.BuildStatusErrored
                            |> Build.view UserState.UserStateLoggedOut
                            |> Query.fromHtml
                            |> Query.find [ id "build-header" ]
                            |> Query.has [ style [ ( "background", "#f5a623" ) ] ]
                , test "aborted build has brown banner" <|
                    \_ ->
                        pageLoad
                            |> Tuple.first
                            |> fetchBuildWithStatus Concourse.BuildStatusAborted
                            |> Build.view UserState.UserStateLoggedOut
                            |> Query.fromHtml
                            |> Query.find [ id "build-header" ]
                            |> Query.has [ style [ ( "background", "#8b572a" ) ] ]
                ]
            , describe "build history tab coloration"
                [ test "pending build has grey tab in build history" <|
                    \_ ->
                        pageLoad
                            |> Tuple.first
                            |> fetchBuildWithStatus Concourse.BuildStatusPending
                            |> Build.view UserState.UserStateLoggedOut
                            |> Query.fromHtml
                            |> Query.find [ id "builds" ]
                            |> Query.find [ tag "li" ]
                            |> Query.has [ style [ ( "background", "#9b9b9b" ) ] ]
                , test "started build has animated striped yellow tab in build history" <|
                    \_ ->
                        pageLoad
                            |> Tuple.first
                            |> fetchBuildWithStatus Concourse.BuildStatusStarted
                            |> Build.view UserState.UserStateLoggedOut
                            |> Query.fromHtml
                            |> Query.find [ id "builds" ]
                            |> Query.find [ tag "li" ]
                            |> isColorWithStripes { thick = "#f1c40f", thin = "#fad43b" }
                , test "succeeded build has green tab in build history" <|
                    \_ ->
                        pageLoad
                            |> Tuple.first
                            |> fetchBuildWithStatus Concourse.BuildStatusSucceeded
                            |> Build.view UserState.UserStateLoggedOut
                            |> Query.fromHtml
                            |> Query.find [ id "builds" ]
                            |> Query.find [ tag "li" ]
                            |> Query.has [ style [ ( "background", "#11c560" ) ] ]
                , test "failed build has red tab in build history" <|
                    \_ ->
                        pageLoad
                            |> Tuple.first
                            |> fetchBuildWithStatus Concourse.BuildStatusFailed
                            |> Build.view UserState.UserStateLoggedOut
                            |> Query.fromHtml
                            |> Query.find [ id "builds" ]
                            |> Query.find [ tag "li" ]
                            |> Query.has [ style [ ( "background", "#ed4b35" ) ] ]
                , test "errored build has amber tab in build history" <|
                    \_ ->
                        pageLoad
                            |> Tuple.first
                            |> fetchBuildWithStatus Concourse.BuildStatusErrored
                            |> Build.view UserState.UserStateLoggedOut
                            |> Query.fromHtml
                            |> Query.find [ id "builds" ]
                            |> Query.find [ tag "li" ]
                            |> Query.has [ style [ ( "background", "#f5a623" ) ] ]
                , test "aborted build has brown tab in build history" <|
                    \_ ->
                        pageLoad
                            |> Tuple.first
                            |> fetchBuildWithStatus Concourse.BuildStatusAborted
                            |> Build.view UserState.UserStateLoggedOut
                            |> Query.fromHtml
                            |> Query.find [ id "builds" ]
                            |> Query.find [ tag "li" ]
                            |> Query.has [ style [ ( "background", "#8b572a" ) ] ]
                ]
=======
                \_ ->
                    initFromApplication
                        |> Application.handleCallback (Effects.SubPage 1) (Callback.BuildFetched <| Ok ( 1, theBuild ))
                        |> Tuple.first
                        |> Application.update (Msgs.DeliveryReceived <| ClockTicked OneSecond (24 * Time.hour))
                        |> Tuple.first
                        |> Application.view
                        |> Query.fromHtml
                        |> Query.find [ id "build-header" ]
                        |> Query.hasNot [ text "1d" ]
>>>>>>> fdd348e1
            , test "header spreads out contents" <|
                givenBuildFetched
                    >> Tuple.first
                    >> Build.view UserState.UserStateLoggedOut
                    >> Query.fromHtml
                    >> Query.find [ id "build-header" ]
                    >> Query.has
                        [ style [ ( "justify-content", "space-between" ) ] ]
            , describe "after history and details get fetched" <|
                let
                    givenHistoryAndDetailsFetched =
                        givenBuildFetched
                            >> Tuple.first
                            >> fetchHistory
                            >> Tuple.first
                            >> fetchJobDetails
                in
                [ test
                    ("trigger build button on right side of header "
                        ++ "after history and job details fetched"
                    )
                  <|
                    givenHistoryAndDetailsFetched
                        >> Tuple.first
                        >> Build.view UserState.UserStateLoggedOut
                        >> Query.fromHtml
                        >> Query.find [ id "build-header" ]
                        >> Query.children []
                        >> Query.index -1
                        >> Query.has
                            [ attribute <|
                                Attr.attribute "aria-label" "Trigger Build"
                            ]
                , test "trigger build button is styled as a box of the color of the build status" <|
                    givenHistoryAndDetailsFetched
                        >> Tuple.first
                        >> Build.view UserState.UserStateLoggedOut
                        >> Query.fromHtml
                        >> Query.find
                            [ attribute <|
                                Attr.attribute "aria-label" "Trigger Build"
                            ]
                        >> Query.has
                            [ style
                                [ ( "padding", "10px" )
                                , ( "background-color", brightGreen )
                                , ( "outline", "none" )
                                , ( "margin", "0" )
                                , ( "border-width", "0 0 0 1px" )
                                , ( "border-color", darkGrey )
                                , ( "border-style", "solid" )
                                ]
                            ]
                , test "hovered trigger build button is styled as a box of the secondary color of the build status" <|
                    givenHistoryAndDetailsFetched
                        >> Tuple.first
                        >> Build.update (Build.Msgs.Hover <| Just Models.Trigger)
                        >> Tuple.first
                        >> Build.view UserState.UserStateLoggedOut
                        >> Query.fromHtml
                        >> Query.find
                            [ attribute <|
                                Attr.attribute "aria-label" "Trigger Build"
                            ]
                        >> Query.has
                            [ style
                                [ ( "padding", "10px" )
                                , ( "background-color", darkGreen )
                                , ( "outline", "none" )
                                , ( "margin", "0" )
                                , ( "border-width", "0 0 0 1px" )
                                , ( "border-color", darkGrey )
                                , ( "border-style", "solid" )
                                ]
                            ]
                , test "trigger build button has pointer cursor" <|
                    givenHistoryAndDetailsFetched
                        >> Tuple.first
                        >> Build.view UserState.UserStateLoggedOut
                        >> Query.fromHtml
                        >> Query.find
                            [ attribute <|
                                Attr.attribute "aria-label" "Trigger Build"
                            ]
                        >> Query.has [ style [ ( "cursor", "pointer" ) ] ]
                , test "trigger build button has 'plus' icon" <|
                    givenHistoryAndDetailsFetched
                        >> Tuple.first
                        >> Build.view UserState.UserStateLoggedOut
                        >> Query.fromHtml
                        >> Query.find
                            [ attribute <|
                                Attr.attribute "aria-label" "Trigger Build"
                            ]
                        >> Query.children []
                        >> Query.first
                        >> Query.has
                            (iconSelector
                                { size = "40px"
                                , image = "ic-add-circle-outline-white.svg"
                                }
                            )
<<<<<<< HEAD
=======
                , defineHoverBehaviour
                    { name = "trigger build button"
                    , setup =
                        givenHistoryAndDetailsFetched () |> Tuple.first
                    , query =
                        Build.view UserState.UserStateLoggedOut
                            >> Query.fromHtml
                            >> Query.find
                                [ attribute <|
                                    Attr.attribute "aria-label" "Trigger Build"
                                ]
                    , updateFunc = \msg -> flip (,) [] >> Build.update msg >> Tuple.first
                    , unhoveredSelector =
                        { description = "grey plus icon"
                        , selector =
                            [ style [ ( "opacity", "0.5" ) ] ]
                                ++ iconSelector
                                    { size = "40px"
                                    , image = "ic-add-circle-outline-white.svg"
                                    }
                        }
                    , hoveredSelector =
                        { description = "white plus icon"
                        , selector =
                            [ style [ ( "opacity", "1" ) ] ]
                                ++ iconSelector
                                    { size = "40px"
                                    , image = "ic-add-circle-outline-white.svg"
                                    }
                        }
                    , mouseEnterMsg = Build.Msgs.Hover <| Just Models.Trigger
                    , mouseLeaveMsg = Build.Msgs.Hover Nothing
                    }
>>>>>>> fdd348e1
                ]
            , describe "when history and details fetched with maual triggering disabled" <|
                let
                    givenHistoryAndDetailsFetched =
                        givenBuildFetched
                            >> Tuple.first
                            >> fetchHistory
                            >> Tuple.first
                            >> fetchJobDetailsNoTrigger
                in
                [ test "when manual triggering is disabled, trigger build button has default cursor" <|
                    givenHistoryAndDetailsFetched
                        >> Tuple.first
                        >> Build.view UserState.UserStateLoggedOut
                        >> Query.fromHtml
                        >> Query.find
                            [ attribute <|
                                Attr.attribute "aria-label" "Trigger Build"
                            ]
                        >> Query.has [ style [ ( "cursor", "default" ) ] ]
                , defineHoverBehaviour
                    { name = "disabled trigger build button"
                    , setup =
                        givenHistoryAndDetailsFetched () |> Tuple.first
                    , query =
                        Build.view UserState.UserStateLoggedOut
                            >> Query.fromHtml
                            >> Query.find
                                [ attribute <|
                                    Attr.attribute "aria-label" "Trigger Build"
                                ]
                    , updateFunc = \msg -> flip (,) [] >> Build.update msg >> Tuple.first
                    , unhoveredSelector =
                        { description = "grey plus icon"
                        , selector =
                            iconSelector
                                { size = "40px"
                                , image = "ic-add-circle-outline-white.svg"
                                }
                        }
                    , hoveredSelector =
                        { description = "grey plus icon with tooltip"
                        , selector =
                            [ style [ ( "position", "relative" ) ]
                            , containing
                                [ containing
                                    [ text "manual triggering disabled in job config" ]
                                , style
                                    [ ( "position", "absolute" )
                                    , ( "right", "100%" )
                                    , ( "top", "15px" )
                                    , ( "width", "300px" )
                                    , ( "color", "#ecf0f1" )
                                    , ( "font-size", "12px" )
                                    , ( "font-family", "Inconsolata,monospace" )
                                    , ( "padding", "10px" )
                                    , ( "text-align", "right" )
                                    ]
                                ]
                            , containing <|
                                iconSelector
                                    { size = "40px"
                                    , image = "ic-add-circle-outline-white.svg"
                                    }
                            ]
                        }
                    , mouseEnterMsg = Build.Msgs.Hover <| Just Models.Trigger
                    , mouseLeaveMsg = Build.Msgs.Hover Nothing
                    }
                ]
            ]
        , describe "given build started and history and details fetched" <|
            let
                givenBuildStarted _ =
                    pageLoad
                        |> Tuple.first
                        |> fetchBuildWithStatus Concourse.BuildStatusStarted
                        |> fetchHistory
                        |> Tuple.first
                        |> fetchJobDetails
            in
            [ test "build action section lays out horizontally" <|
                givenBuildStarted
                    >> Tuple.first
                    >> Build.view UserState.UserStateLoggedOut
                    >> Query.fromHtml
                    >> Query.find [ id "build-header" ]
                    >> Query.children []
                    >> Query.index -1
                    >> Query.has [ style [ ( "display", "flex" ) ] ]
            , test "abort build button is to the left of the trigger button" <|
                givenBuildStarted
                    >> Tuple.first
                    >> Build.view UserState.UserStateLoggedOut
                    >> Query.fromHtml
                    >> Query.find [ id "build-header" ]
                    >> Query.children []
                    >> Query.index -1
                    >> Query.children []
                    >> Query.first
                    >> Query.has
                        [ attribute <|
                            Attr.attribute "aria-label" "Abort Build"
                        ]
            , test "abort build button is styled as a bright red box" <|
                givenBuildStarted
                    >> Tuple.first
                    >> Build.view UserState.UserStateLoggedOut
                    >> Query.fromHtml
                    >> Query.find
                        [ attribute <|
                            Attr.attribute "aria-label" "Abort Build"
                        ]
                    >> Query.has
                        [ style
                            [ ( "padding", "10px" )
                            , ( "background-color", brightRed )
                            , ( "outline", "none" )
                            , ( "margin", "0" )
                            , ( "border-width", "0 0 0 1px" )
                            , ( "border-color", darkGrey )
                            , ( "border-style", "solid" )
                            ]
                        ]
            , test "hovered abort build button is styled as a dark red box" <|
                givenBuildStarted
                    >> Tuple.first
                    >> Build.update (Build.Msgs.Hover (Just Models.Abort))
                    >> Tuple.first
                    >> Build.view UserState.UserStateLoggedOut
                    >> Query.fromHtml
                    >> Query.find
                        [ attribute <|
                            Attr.attribute "aria-label" "Abort Build"
                        ]
                    >> Query.has
                        [ style
                            [ ( "padding", "10px" )
                            , ( "background-color", darkRed )
                            , ( "outline", "none" )
                            , ( "margin", "0" )
                            , ( "border-width", "0 0 0 1px" )
                            , ( "border-color", darkGrey )
                            , ( "border-style", "solid" )
                            ]
                        ]
            , test "abort build button has pointer cursor" <|
                givenBuildStarted
                    >> Tuple.first
                    >> Build.view UserState.UserStateLoggedOut
                    >> Query.fromHtml
                    >> Query.find
                        [ attribute <|
                            Attr.attribute "aria-label" "Abort Build"
                        ]
                    >> Query.has [ style [ ( "cursor", "pointer" ) ] ]
            , test "abort build button has 'X' icon" <|
                givenBuildStarted
                    >> Tuple.first
                    >> Build.view UserState.UserStateLoggedOut
                    >> Query.fromHtml
                    >> Query.find
                        [ attribute <|
                            Attr.attribute "aria-label" "Abort Build"
                        ]
                    >> Query.children []
                    >> Query.first
                    >> Query.has
                        (iconSelector
                            { size = "40px"
                            , image = "ic-abort-circle-outline-white.svg"
                            }
                        )
<<<<<<< HEAD
=======
            , defineHoverBehaviour
                { name = "abort build button"
                , setup =
                    givenBuildStarted ()
                        |> Tuple.first
                , query =
                    Build.view UserState.UserStateLoggedOut
                        >> Query.fromHtml
                        >> Query.find
                            [ attribute <|
                                Attr.attribute "aria-label" "Abort Build"
                            ]
                , updateFunc = \msg -> flip (,) [] >> Build.update msg >> Tuple.first
                , unhoveredSelector =
                    { description = "grey abort icon"
                    , selector =
                        [ style [ ( "opacity", "0.5" ) ] ]
                            ++ iconSelector
                                { size = "40px"
                                , image = "ic-abort-circle-outline-white.svg"
                                }
                    }
                , hoveredSelector =
                    { description = "white abort icon"
                    , selector =
                        [ style [ ( "opacity", "1" ) ] ]
                            ++ iconSelector
                                { size = "40px"
                                , image = "ic-abort-circle-outline-white.svg"
                                }
                    }
                , mouseEnterMsg = Build.Msgs.Hover <| Just Models.Abort
                , mouseLeaveMsg = Build.Msgs.Hover Nothing
                }
>>>>>>> fdd348e1
            , describe "build prep section"
                [ test "when pipeline is not paused, shows a check" <|
                    let
                        prep =
                            { pausedPipeline = BuildPrepStatusNotBlocking
                            , pausedJob = BuildPrepStatusNotBlocking
                            , maxRunningBuilds = BuildPrepStatusNotBlocking
                            , inputs = Dict.empty
                            , inputsSatisfied = BuildPrepStatusNotBlocking
                            , missingInputReasons = Dict.empty
                            }

                        icon =
                            "url(/public/images/ic-not-blocking-check.svg)"
                    in
                    givenBuildStarted
                        >> Tuple.first
                        >> flip (,) []
                        >> Build.handleCallback (Callback.BuildPrepFetched <| Ok ( 1, prep ))
                        >> Tuple.first
                        >> Build.view UserState.UserStateLoggedOut
                        >> Query.fromHtml
                        >> Query.find [ class "prep-status-list" ]
                        >> Expect.all
                            [ Query.children []
                                >> Query.each
                                    (Query.children []
                                        >> Query.first
                                        >> Query.has
                                            [ style
                                                [ ( "display", "flex" )
                                                , ( "align-items", "center" )
                                                ]
                                            ]
                                    )
                            , Query.has
                                [ style
                                    [ ( "background-image", icon )
                                    , ( "background-position", "50% 50%" )
                                    , ( "background-repeat", "no-repeat" )
                                    , ( "background-size", "contain" )
                                    , ( "width", "12px" )
                                    , ( "height", "12px" )
                                    , ( "margin-right", "5px" )
                                    ]
                                , attribute <| Attr.title "not blocking"
                                ]
                            ]
                , test "when pipeline is paused, shows a spinner" <|
                    let
                        prep =
                            { pausedPipeline = BuildPrepStatusBlocking
                            , pausedJob = BuildPrepStatusNotBlocking
                            , maxRunningBuilds = BuildPrepStatusNotBlocking
                            , inputs = Dict.empty
                            , inputsSatisfied = BuildPrepStatusNotBlocking
                            , missingInputReasons = Dict.empty
                            }
                    in
                    givenBuildStarted
                        >> Tuple.first
                        >> flip (,) []
                        >> Build.handleCallback (Callback.BuildPrepFetched <| Ok ( 1, prep ))
                        >> Tuple.first
                        >> Build.view UserState.UserStateLoggedOut
                        >> Query.fromHtml
                        >> Query.find [ class "prep-status-list" ]
                        >> Expect.all
                            [ Query.children []
                                >> Query.each
                                    (Query.children []
                                        >> Query.first
                                        >> Query.has
                                            [ style
                                                [ ( "display", "flex" )
                                                , ( "align-items", "center" )
                                                ]
                                            ]
                                    )
                            , Query.has
                                [ style
                                    [ ( "animation"
                                      , "container-rotate 1568ms linear infinite"
                                      )
                                    , ( "height", "12px" )
                                    , ( "width", "12px" )
                                    , ( "margin-right", "5px" )
                                    ]
                                , attribute <| Attr.title "blocking"
                                ]
                            ]
                ]
            , describe "build events subscription" <|
                let
                    buildPlanReceived _ =
                        pageLoad
                            |> Tuple.first
                            |> fetchStartedBuild
                            |> Tuple.first
                            |> fetchHistory
                            |> Tuple.first
                            |> fetchJobDetails
                            |> Tuple.first
                            |> flip (,) []
                            |> Build.handleCallback
                                (Callback.PlanAndResourcesFetched 1 <|
                                    Ok <|
                                        ( { id = "plan"
                                          , step =
                                                Concourse.BuildStepGet
                                                    "step"
                                                    Nothing
                                          }
                                        , { inputs = [], outputs = [] }
                                        )
                                )
                in
                [ test "after build plan is received, opens event stream" <|
                    buildPlanReceived
                        >> Expect.all
                            [ Tuple.second
                                >> Expect.equal
                                    [ Effects.OpenBuildEventStream
                                        { url = "/api/v1/builds/1/events"
                                        , eventTypes = [ "end", "event" ]
                                        }
                                    ]
                            , Tuple.first
                                >> Build.subscriptions
                                >> List.member
                                    (Subscription.FromEventSource
                                        ( "/api/v1/builds/1/events"
                                        , [ "end", "event" ]
                                        )
                                    )
                                >> Expect.true
                                    "why aren't we listening for build events!?"
                            ]
                ]
            , describe "step header" <|
                let
                    fetchPlanWithGetStep : () -> Models.Model
                    fetchPlanWithGetStep =
                        givenBuildStarted
                            >> Tuple.first
                            >> flip (,) []
                            >> Build.handleCallback
                                (Callback.PlanAndResourcesFetched 307 <|
                                    Ok <|
                                        ( { id = "plan"
                                          , step =
                                                Concourse.BuildStepGet
                                                    "step"
                                                    Nothing
                                          }
                                        , { inputs = [], outputs = [] }
                                        )
                                )
                            >> Tuple.first

                    fetchPlanWithTaskStep : () -> Models.Model
                    fetchPlanWithTaskStep =
                        givenBuildStarted
                            >> Tuple.first
                            >> flip (,) []
                            >> Build.handleCallback
                                (Callback.PlanAndResourcesFetched 307 <|
                                    Ok <|
                                        ( { id = "plan"
                                          , step =
                                                Concourse.BuildStepTask
                                                    "step"
                                          }
                                        , { inputs = [], outputs = [] }
                                        )
                                )
                            >> Tuple.first

                    fetchPlanWithPutStep : () -> Models.Model
                    fetchPlanWithPutStep =
                        givenBuildStarted
                            >> Tuple.first
                            >> flip (,) []
                            >> Build.handleCallback
                                (Callback.PlanAndResourcesFetched 307 <|
                                    Ok <|
                                        ( { id = "plan"
                                          , step =
                                                Concourse.BuildStepPut
                                                    "step"
                                          }
                                        , { inputs = [], outputs = [] }
                                        )
                                )
                            >> Tuple.first

                    fetchPlanWithGetStepWithFirstOccurrence : () -> Models.Model
                    fetchPlanWithGetStepWithFirstOccurrence =
                        givenBuildStarted
                            >> Tuple.first
                            >> flip (,) []
                            >> Build.handleCallback
                                (Callback.PlanAndResourcesFetched 307 <|
                                    let
                                        version =
                                            Dict.fromList
                                                [ ( "ref", "abc123" ) ]
                                    in
                                    Ok <|
                                        ( { id = "plan"
                                          , step =
                                                Concourse.BuildStepDo <|
                                                    Array.fromList
                                                        [ { id = "foo"
                                                          , step =
                                                                Concourse.BuildStepGet "step"
                                                                    (Just version)
                                                          }
                                                        , { id = "bar"
                                                          , step =
                                                                Concourse.BuildStepGet "step2"
                                                                    (Just version)
                                                          }
                                                        , { id = "baz"
                                                          , step =
                                                                Concourse.BuildStepGet "step3"
                                                                    (Just version)
                                                          }
                                                        ]
                                          }
                                        , { inputs =
                                                [ { name = "step"
                                                  , version = version
                                                  , firstOccurrence = True
                                                  }
                                                , { name = "step2"
                                                  , version = version
                                                  , firstOccurrence = True
                                                  }
                                                , { name = "step3"
                                                  , version = version
                                                  , firstOccurrence = False
                                                  }
                                                ]
                                          , outputs = []
                                          }
                                        )
                                )
                            >> Tuple.first
                in
                [ test "build step header lays out horizontally" <|
                    fetchPlanWithGetStep
                        >> Build.view UserState.UserStateLoggedOut
                        >> Query.fromHtml
                        >> Query.find [ class "header" ]
                        >> Query.has [ style [ ( "display", "flex" ) ] ]
                , test "has two children spread apart" <|
                    fetchPlanWithGetStep
                        >> Build.view UserState.UserStateLoggedOut
                        >> Query.fromHtml
                        >> Query.find [ class "header" ]
                        >> Expect.all
                            [ Query.has
                                [ style
                                    [ ( "justify-content", "space-between" ) ]
                                ]
                            , Query.children [] >> Query.count (Expect.equal 2)
                            ]
                , test "both children lay out horizontally" <|
                    fetchPlanWithGetStep
                        >> Build.view UserState.UserStateLoggedOut
                        >> Query.fromHtml
                        >> Query.find [ class "header" ]
                        >> Query.children []
                        >> Query.each
                            (Query.has [ style [ ( "display", "flex" ) ] ])
                , test "resource get step shows downward arrow" <|
                    fetchPlanWithGetStep
                        >> Build.view UserState.UserStateLoggedOut
                        >> Query.fromHtml
                        >> Query.has
                            (iconSelector
                                { size = "28px"
                                , image = "ic-arrow-downward.svg"
                                }
                                ++ [ style [ ( "background-size", "14px 14px" ) ] ]
                            )
                , test "task step shows terminal icon" <|
                    fetchPlanWithTaskStep
                        >> Build.view UserState.UserStateLoggedOut
                        >> Query.fromHtml
                        >> Query.has
                            (iconSelector
                                { size = "28px"
                                , image = "ic-terminal.svg"
                                }
                                ++ [ style
                                        [ ( "background-size", "14px 14px" ) ]
                                   ]
                            )
                , test "put step shows upward arrow" <|
                    fetchPlanWithPutStep
                        >> Build.view UserState.UserStateLoggedOut
                        >> Query.fromHtml
                        >> Query.has
                            (iconSelector
                                { size = "28px"
                                , image = "ic-arrow-upward.svg"
                                }
                                ++ [ style
                                        [ ( "background-size", "14px 14px" ) ]
                                   ]
                            )
                , test "get step on first occurrence shows yellow downward arrow" <|
                    fetchPlanWithGetStepWithFirstOccurrence
                        >> Build.view UserState.UserStateLoggedOut
                        >> Query.fromHtml
                        >> Query.has
                            (iconSelector
                                { size = "28px"
                                , image = "ic-arrow-downward-yellow.svg"
                                }
                                ++ [ style
                                        [ ( "background-size", "14px 14px" ) ]
                                   ]
                            )
                , test "hovering over a grey down arrow does nothing" <|
                    fetchPlanWithGetStep
                        >> Build.view UserState.UserStateLoggedOut
                        >> Query.fromHtml
                        >> Query.find
                            (iconSelector
                                { size = "28px"
                                , image = "ic-arrow-downward.svg"
                                }
                            )
                        >> Event.simulate Event.mouseEnter
                        >> Event.toResult
                        >> Expect.err
                , describe "yellow resource down arrow hover behaviour"
                    [ test "yellow resource down arrow has no tooltip" <|
                        fetchPlanWithGetStepWithFirstOccurrence
                            >> Build.view UserState.UserStateLoggedOut
                            >> Query.fromHtml
                            >> Query.findAll
                                (iconSelector
                                    { size = "28px"
                                    , image = "ic-arrow-downward-yellow.svg"
                                    }
                                )
                            >> Query.first
                            >> Query.children []
                            >> Query.count (Expect.equal 0)
                    , test "hovering over yellow arrow triggers Hover message" <|
                        fetchPlanWithGetStepWithFirstOccurrence
                            >> Build.view UserState.UserStateLoggedOut
                            >> Query.fromHtml
                            >> Query.findAll
                                (iconSelector
                                    { size = "28px"
                                    , image = "ic-arrow-downward-yellow.svg"
                                    }
                                )
                            >> Query.first
                            >> Event.simulate Event.mouseEnter
                            >> Event.expect
                                (Build.Msgs.Hover <| Just <| Models.FirstOccurrence "foo")
                    , test "no tooltip before 1 second has passed" <|
                        fetchPlanWithGetStepWithFirstOccurrence
                            >> flip (,) []
                            >> Build.update
                                (Build.Msgs.Hover <| Just <| Models.FirstOccurrence "foo")
                            >> Tuple.first
                            >> Build.view UserState.UserStateLoggedOut
                            >> Query.fromHtml
                            >> Query.findAll
                                (iconSelector
                                    { size = "28px"
                                    , image = "ic-arrow-downward-yellow.svg"
                                    }
                                )
                            >> Query.first
                            >> Query.children []
                            >> Query.count (Expect.equal 0)
                    , test "1 second after hovering, tooltip appears" <|
                        fetchPlanWithGetStepWithFirstOccurrence
                            >> flip (,) []
                            >> Build.handleDelivery (ClockTicked OneSecond 0)
                            >> Tuple.first
                            >> flip (,) []
                            >> Build.update
                                (Build.Msgs.Hover <| Just <| Models.FirstOccurrence "foo")
                            >> Tuple.first
                            >> flip (,) []
                            >> Build.handleDelivery (ClockTicked OneSecond 1)
                            >> Tuple.first
                            >> Build.view UserState.UserStateLoggedOut
                            >> Query.fromHtml
                            >> Query.findAll
                                (iconSelector
                                    { size = "28px"
                                    , image = "ic-arrow-downward-yellow.svg"
                                    }
                                )
                            >> Query.first
                            >> Query.has
                                [ style [ ( "position", "relative" ) ]
                                , containing
                                    [ containing
                                        [ text "new version" ]
                                    , style
                                        [ ( "position", "absolute" )
                                        , ( "left", "0" )
                                        , ( "bottom", "100%" )
                                        , ( "background-color", tooltipGreyHex )
                                        , ( "padding", "5px" )
                                        , ( "z-index", "100" )
                                        , ( "width", "6em" )
                                        , ( "pointer-events", "none" )
                                        , ( "cursor", "default" )
                                        , ( "user-select", "none" )
                                        , ( "-ms-user-select", "none" )
                                        , ( "-moz-user-select", "none" )
                                        , ( "-khtml-user-select", "none" )
                                        , ( "-webkit-user-select", "none" )
                                        , ( "-webkit-touch-callout", "none" )
                                        ]
                                    ]
                                , containing
                                    [ style
                                        [ ( "width", "0" )
                                        , ( "height", "0" )
                                        , ( "left", "50%" )
                                        , ( "margin-left", "-5px" )
                                        , ( "border-top"
                                          , "5px solid " ++ tooltipGreyHex
                                          )
                                        , ( "border-left", "5px solid transparent" )
                                        , ( "border-right", "5px solid transparent" )
                                        , ( "position", "absolute" )
                                        ]
                                    ]
                                ]
                    , test "mousing off yellow arrow triggers Hover message" <|
                        fetchPlanWithGetStepWithFirstOccurrence
                            >> flip (,) []
                            >> Build.update
                                (Build.Msgs.Hover <| Just <| Models.FirstOccurrence "foo")
                            >> Tuple.first
                            >> Build.view UserState.UserStateLoggedOut
                            >> Query.fromHtml
                            >> Query.findAll
                                (iconSelector
                                    { size = "28px"
                                    , image = "ic-arrow-downward-yellow.svg"
                                    }
                                )
                            >> Query.first
                            >> Event.simulate Event.mouseLeave
                            >> Event.expect
                                (Build.Msgs.Hover Nothing)
                    , test "unhovering after tooltip appears dismisses" <|
                        fetchPlanWithGetStepWithFirstOccurrence
                            >> flip (,) []
                            >> Build.handleDelivery (ClockTicked OneSecond 0)
                            >> Tuple.first
                            >> flip (,) []
                            >> Build.update
                                (Build.Msgs.Hover <| Just <| Models.FirstOccurrence "foo")
                            >> Tuple.first
                            >> flip (,) []
                            >> Build.handleDelivery (ClockTicked OneSecond 1)
                            >> Tuple.first
                            >> flip (,) []
                            >> Build.update (Build.Msgs.Hover Nothing)
                            >> Tuple.first
                            >> Build.view UserState.UserStateLoggedOut
                            >> Query.fromHtml
                            >> Query.findAll
                                (iconSelector
                                    { size = "28px"
                                    , image = "ic-arrow-downward-yellow.svg"
                                    }
                                )
                            >> Query.first
                            >> Query.children []
                            >> Query.count (Expect.equal 0)
                    ]
                , test "hovering one resource of several produces only a single tooltip" <|
                    fetchPlanWithGetStepWithFirstOccurrence
                        >> flip (,) []
                        >> Build.handleDelivery (ClockTicked OneSecond 0)
                        >> Tuple.first
                        >> flip (,) []
                        >> Build.update (Build.Msgs.Hover <| Just <| Models.FirstOccurrence "foo")
                        >> Tuple.first
                        >> flip (,) []
                        >> Build.handleDelivery (ClockTicked OneSecond 1)
                        >> Tuple.first
                        >> Build.view UserState.UserStateLoggedOut
                        >> Query.fromHtml
                        >> Query.findAll [ text "new version" ]
                        >> Query.count (Expect.equal 1)
                , test "successful step has a checkmark at the far right" <|
                    fetchPlanWithGetStep
                        >> flip (,) []
                        >> Build.handleDelivery
                            (EventsReceived <|
                                Ok <|
                                    [ { url = "http://localhost:8080/api/v1/builds/307/events"
                                      , data =
                                            STModels.FinishGet
                                                { source = "stdout", id = "plan" }
                                                0
                                                Dict.empty
                                                []
                                      }
                                    ]
                            )
                        >> Tuple.first
                        >> Build.view UserState.UserStateLoggedOut
                        >> Query.fromHtml
                        >> Query.find [ class "header" ]
                        >> Query.children []
                        >> Query.index -1
                        >> Query.has
                            (iconSelector
                                { size = "28px"
                                , image = "ic-success-check.svg"
                                }
                                ++ [ style [ ( "background-size", "14px 14px" ) ] ]
                            )
                , test "get step lists resource version on the right" <|
                    fetchPlanWithGetStep
                        >> flip (,) []
                        >> Build.handleDelivery
                            (EventsReceived <|
                                Ok <|
                                    [ { url = "http://localhost:8080/api/v1/builds/307/events"
                                      , data =
                                            STModels.FinishGet
                                                { source = "stdout", id = "plan" }
                                                0
                                                (Dict.fromList [ ( "version", "v3.1.4" ) ])
                                                []
                                      }
                                    ]
                            )
                        >> Tuple.first
                        >> Build.view UserState.UserStateLoggedOut
                        >> Query.fromHtml
                        >> Query.find [ class "header" ]
                        >> Query.children []
                        >> Query.index -1
                        >> Query.has [ text "v3.1.4" ]
                , test "running step has loading spinner at the right" <|
                    fetchPlanWithTaskStep
                        >> flip (,) []
                        >> Build.handleDelivery
                            (EventsReceived <|
                                Ok <|
                                    [ { url = "http://localhost:8080/api/v1/builds/307/events"
                                      , data =
                                            STModels.StartTask
                                                { source = "stdout"
                                                , id = "plan"
                                                }
                                      }
                                    ]
                            )
                        >> Tuple.first
                        >> Build.view UserState.UserStateLoggedOut
                        >> Query.fromHtml
                        >> Query.find [ class "header" ]
                        >> Query.children []
                        >> Query.index -1
                        >> Query.has
                            [ style
                                [ ( "animation"
                                  , "container-rotate 1568ms linear infinite"
                                  )
                                ]
                            ]
                , test "pending step has dashed circle at the right" <|
                    fetchPlanWithTaskStep
                        >> Build.view UserState.UserStateLoggedOut
                        >> Query.fromHtml
                        >> Query.find [ class "header" ]
                        >> Query.children []
                        >> Query.index -1
                        >> Query.has
                            (iconSelector
                                { size = "28px"
                                , image = "ic-pending.svg"
                                }
                                ++ [ style [ ( "background-size", "14px 14px" ) ] ]
                            )
                , test "cancelled step has no-entry circle at the right" <|
                    fetchPlanWithTaskStep
                        >> flip (,) []
                        >> Build.handleDelivery
                            (EventsReceived <|
                                Ok <|
                                    [ { url = "http://localhost:8080/api/v1/builds/307/events"
                                      , data =
                                            STModels.Initialize
                                                { source = "stdout"
                                                , id = "plan"
                                                }
                                      }
                                    , { url = "http://localhost:8080/api/v1/builds/307/events"
                                      , data =
                                            STModels.BuildStatus
                                                Concourse.BuildStatusAborted
                                                (Date.fromTime 0)
                                      }
                                    ]
                            )
                        >> Tuple.first
                        >> Build.view UserState.UserStateLoggedOut
                        >> Query.fromHtml
                        >> Query.find [ class "header" ]
                        >> Query.children []
                        >> Query.index -1
                        >> Query.has
                            (iconSelector
                                { size = "28px"
                                , image = "ic-interrupted.svg"
                                }
                                ++ [ style [ ( "background-size", "14px 14px" ) ] ]
                            )
                , test "interrupted step has dashed circle with dot at the right" <|
                    fetchPlanWithTaskStep
                        >> flip (,) []
                        >> Build.handleDelivery
                            (EventsReceived <|
                                Ok <|
                                    [ { url = "http://localhost:8080/api/v1/builds/307/events"
                                      , data =
                                            STModels.BuildStatus
                                                Concourse.BuildStatusAborted
                                                (Date.fromTime 0)
                                      }
                                    ]
                            )
                        >> Tuple.first
                        >> Build.view UserState.UserStateLoggedOut
                        >> Query.fromHtml
                        >> Query.find [ class "header" ]
                        >> Query.children []
                        >> Query.index -1
                        >> Query.has
                            (iconSelector
                                { size = "28px"
                                , image = "ic-cancelled.svg"
                                }
                                ++ [ style [ ( "background-size", "14px 14px" ) ] ]
                            )
                , test "failing step has an X at the far right" <|
                    fetchPlanWithGetStep
                        >> flip (,) []
                        >> Build.handleDelivery
                            (EventsReceived <|
                                Ok <|
                                    [ { url = "http://localhost:8080/api/v1/builds/307/events"
                                      , data =
                                            STModels.FinishGet
                                                { source = "stdout", id = "plan" }
                                                1
                                                Dict.empty
                                                []
                                      }
                                    ]
                            )
                        >> Tuple.first
                        >> Build.view UserState.UserStateLoggedOut
                        >> Query.fromHtml
                        >> Query.find [ class "header" ]
                        >> Query.children []
                        >> Query.index -1
                        >> Query.has
                            (iconSelector
                                { size = "28px"
                                , image = "ic-failure-times.svg"
                                }
                                ++ [ style
                                        [ ( "background-size", "14px 14px" ) ]
                                   ]
                            )
                , test "erroring step has orange exclamation triangle at right" <|
                    fetchPlanWithGetStep
                        >> flip (,) []
                        >> Build.handleDelivery
                            (EventsReceived <|
                                Ok <|
                                    [ { url = "http://localhost:8080/api/v1/builds/307/events"
                                      , data =
                                            STModels.Error
                                                { source = "stderr", id = "plan" }
                                                "error message"
                                      }
                                    ]
                            )
                        >> Tuple.first
                        >> Build.view UserState.UserStateLoggedOut
                        >> Query.fromHtml
                        >> Query.find [ class "header" ]
                        >> Query.children []
                        >> Query.index -1
                        >> Query.has
                            (iconSelector
                                { size = "28px"
                                , image = "ic-exclamation-triangle.svg"
                                }
                                ++ [ style
                                        [ ( "background-size", "14px 14px" ) ]
                                   ]
                            )
                , describe "erroring build" <|
                    [ test "has orange exclamation triangle at left" <|
                        fetchPlanWithGetStep
                            >> flip (,) []
                            >> Build.handleDelivery
                                (EventsReceived <|
                                    Ok <|
                                        [ { url = "http://localhost:8080/api/v1/builds/307/events"
                                          , data = STModels.Opened
                                          }
                                        ]
                                )
                            >> Build.handleDelivery
                                (EventsReceived <|
                                    Ok <|
                                        [ { url = "http://localhost:8080/api/v1/builds/307/events"
                                          , data =
                                                STModels.BuildError
                                                    "error message"
                                          }
                                        ]
                                )
                            >> Tuple.first
                            >> Build.view UserState.UserStateLoggedOut
                            >> Query.fromHtml
                            >> Query.findAll [ class "header" ]
                            >> Query.first
                            >> Query.children []
                            >> Query.first
                            >> Query.has
                                (iconSelector
                                    { size = "28px"
                                    , image = "ic-exclamation-triangle.svg"
                                    }
                                    ++ [ style [ ( "background-size", "14px 14px" ) ] ]
                                )
                    , test "has passport officer icon" <|
                        let
                            url =
                                "/public/images/passport-officer-ic.svg"
                        in
                        fetchPlanWithGetStep
                            >> flip (,) []
                            >> Build.handleDelivery (EventsReceived <| Err "server burned down")
                            >> Tuple.first
                            >> Build.view UserState.UserStateLoggedOut
                            >> Query.fromHtml
                            >> Query.find [ class "not-authorized" ]
                            >> Query.find [ tag "img" ]
                            >> Query.has [ attribute <| Attr.src url ]
                    ]
                ]
            ]
        ]


tooltipGreyHex : String
tooltipGreyHex =
    "#9b9b9b"


<<<<<<< HEAD
darkRed : String
darkRed =
    "#bd3826"


brightRed : String
brightRed =
    "#ed4b35"


darkGreen : String
darkGreen =
    "#419867"


brightGreen : String
brightGreen =
    "#11c560"


darkGrey : String
darkGrey =
    "#3d3c3c"
=======
receiveEvent :
    STModels.BuildEventEnvelope
    -> Application.Model
    -> ( Application.Model, List ( Effects.LayoutDispatch, Concourse.CSRFToken, Effects.Effect ) )
receiveEvent envelope =
    Application.update (Msgs.DeliveryReceived <| EventsReceived <| Ok [ envelope ])
>>>>>>> fdd348e1
<|MERGE_RESOLUTION|>--- conflicted
+++ resolved
@@ -77,32 +77,50 @@
                 , reapTime = Nothing
                 }
 
+            startedBuild : Concourse.Build
+            startedBuild =
+                { id = 1
+                , name = "1"
+                , job =
+                    Just
+                        { teamName = "team"
+                        , pipelineName = "pipeline"
+                        , jobName = "job"
+                        }
+                , status = Concourse.BuildStatusStarted
+                , duration =
+                    { startedAt = Just (Date.fromTime 0)
+                    , finishedAt = Just (Date.fromTime 0)
+                    }
+                , reapTime = Nothing
+                }
+
             fetchBuild : Models.Model -> ( Models.Model, List Effects.Effect )
             fetchBuild =
                 flip (,) []
                     >> (Build.handleCallback <| Callback.BuildFetched <| Ok ( 1, theBuild ))
 
-<<<<<<< HEAD
             fetchBuildWithStatus : Concourse.BuildStatus -> Models.Model -> Models.Model
             fetchBuildWithStatus status =
-                Build.handleCallback
-                    (Callback.BuildFetched
-                        (Ok
-                            ( 1
-                            , { id = 1
-                              , name = "1"
-                              , job = Nothing
-                              , status = status
-                              , duration =
-                                    { startedAt = Nothing
-                                    , finishedAt = Nothing
-                                    }
-                              , reapTime = Nothing
-                              }
+                flip (,) []
+                    >> Build.handleCallback
+                        (Callback.BuildFetched
+                            (Ok
+                                ( 1
+                                , { id = 1
+                                  , name = "1"
+                                  , job = Nothing
+                                  , status = status
+                                  , duration =
+                                        { startedAt = Nothing
+                                        , finishedAt = Nothing
+                                        }
+                                  , reapTime = Nothing
+                                  }
+                                )
                             )
                         )
-                    )
-                    >> Tuple.first
+                    >> Tuple.mapSecond (always [])
                     >> Build.handleCallback
                         (Callback.BuildHistoryFetched
                             (Ok
@@ -126,14 +144,13 @@
                             )
                         )
                     >> Tuple.first
-=======
+
             fetchStartedBuild :
                 Models.Model
                 -> ( Models.Model, List Effects.Effect )
             fetchStartedBuild =
                 flip (,) []
                     >> (Build.handleCallback <| Callback.BuildFetched <| Ok ( 1, startedBuild ))
->>>>>>> fdd348e1
 
             fetchJobDetails :
                 Models.Model
@@ -671,15 +688,16 @@
                         |> Query.find [ id "build-header" ]
                         |> Query.has [ text "2s ago" ]
             , test "when at least 24h old, shows absolute time of build" <|
-<<<<<<< HEAD
-                givenBuildFetched
-                    >> Tuple.first
-                    >> Build.update (Build.Msgs.ClockTick (24 * Time.hour))
-                    >> Tuple.first
-                    >> Build.view UserState.UserStateLoggedOut
-                    >> Query.fromHtml
-                    >> Query.find [ id "build-header" ]
-                    >> Query.hasNot [ text "1d" ]
+                \_ ->
+                    initFromApplication
+                        |> Application.handleCallback (Effects.SubPage 1) (Callback.BuildFetched <| Ok ( 1, theBuild ))
+                        |> Tuple.first
+                        |> Application.update (Msgs.DeliveryReceived <| ClockTicked OneSecond (24 * Time.hour))
+                        |> Tuple.first
+                        |> Application.view
+                        |> Query.fromHtml
+                        |> Query.find [ id "build-header" ]
+                        |> Query.hasNot [ text "1d" ]
             , describe "build banner coloration"
                 [ test "pending build has grey banner" <|
                     \_ ->
@@ -798,18 +816,6 @@
                             |> Query.find [ tag "li" ]
                             |> Query.has [ style [ ( "background", "#8b572a" ) ] ]
                 ]
-=======
-                \_ ->
-                    initFromApplication
-                        |> Application.handleCallback (Effects.SubPage 1) (Callback.BuildFetched <| Ok ( 1, theBuild ))
-                        |> Tuple.first
-                        |> Application.update (Msgs.DeliveryReceived <| ClockTicked OneSecond (24 * Time.hour))
-                        |> Tuple.first
-                        |> Application.view
-                        |> Query.fromHtml
-                        |> Query.find [ id "build-header" ]
-                        |> Query.hasNot [ text "1d" ]
->>>>>>> fdd348e1
             , test "header spreads out contents" <|
                 givenBuildFetched
                     >> Tuple.first
@@ -865,8 +871,9 @@
                             ]
                 , test "hovered trigger build button is styled as a box of the secondary color of the build status" <|
                     givenHistoryAndDetailsFetched
-                        >> Tuple.first
-                        >> Build.update (Build.Msgs.Hover <| Just Models.Trigger)
+                        >> Tuple.mapSecond (always [])
+                        >> Build.update
+                            (Build.Msgs.Hover <| Just Models.Trigger)
                         >> Tuple.first
                         >> Build.view UserState.UserStateLoggedOut
                         >> Query.fromHtml
@@ -912,42 +919,6 @@
                                 , image = "ic-add-circle-outline-white.svg"
                                 }
                             )
-<<<<<<< HEAD
-=======
-                , defineHoverBehaviour
-                    { name = "trigger build button"
-                    , setup =
-                        givenHistoryAndDetailsFetched () |> Tuple.first
-                    , query =
-                        Build.view UserState.UserStateLoggedOut
-                            >> Query.fromHtml
-                            >> Query.find
-                                [ attribute <|
-                                    Attr.attribute "aria-label" "Trigger Build"
-                                ]
-                    , updateFunc = \msg -> flip (,) [] >> Build.update msg >> Tuple.first
-                    , unhoveredSelector =
-                        { description = "grey plus icon"
-                        , selector =
-                            [ style [ ( "opacity", "0.5" ) ] ]
-                                ++ iconSelector
-                                    { size = "40px"
-                                    , image = "ic-add-circle-outline-white.svg"
-                                    }
-                        }
-                    , hoveredSelector =
-                        { description = "white plus icon"
-                        , selector =
-                            [ style [ ( "opacity", "1" ) ] ]
-                                ++ iconSelector
-                                    { size = "40px"
-                                    , image = "ic-add-circle-outline-white.svg"
-                                    }
-                        }
-                    , mouseEnterMsg = Build.Msgs.Hover <| Just Models.Trigger
-                    , mouseLeaveMsg = Build.Msgs.Hover Nothing
-                    }
->>>>>>> fdd348e1
                 ]
             , describe "when history and details fetched with maual triggering disabled" <|
                 let
@@ -1074,7 +1045,7 @@
                         ]
             , test "hovered abort build button is styled as a dark red box" <|
                 givenBuildStarted
-                    >> Tuple.first
+                    >> Tuple.mapSecond (always [])
                     >> Build.update (Build.Msgs.Hover (Just Models.Abort))
                     >> Tuple.first
                     >> Build.view UserState.UserStateLoggedOut
@@ -1121,43 +1092,6 @@
                             , image = "ic-abort-circle-outline-white.svg"
                             }
                         )
-<<<<<<< HEAD
-=======
-            , defineHoverBehaviour
-                { name = "abort build button"
-                , setup =
-                    givenBuildStarted ()
-                        |> Tuple.first
-                , query =
-                    Build.view UserState.UserStateLoggedOut
-                        >> Query.fromHtml
-                        >> Query.find
-                            [ attribute <|
-                                Attr.attribute "aria-label" "Abort Build"
-                            ]
-                , updateFunc = \msg -> flip (,) [] >> Build.update msg >> Tuple.first
-                , unhoveredSelector =
-                    { description = "grey abort icon"
-                    , selector =
-                        [ style [ ( "opacity", "0.5" ) ] ]
-                            ++ iconSelector
-                                { size = "40px"
-                                , image = "ic-abort-circle-outline-white.svg"
-                                }
-                    }
-                , hoveredSelector =
-                    { description = "white abort icon"
-                    , selector =
-                        [ style [ ( "opacity", "1" ) ] ]
-                            ++ iconSelector
-                                { size = "40px"
-                                , image = "ic-abort-circle-outline-white.svg"
-                                }
-                    }
-                , mouseEnterMsg = Build.Msgs.Hover <| Just Models.Abort
-                , mouseLeaveMsg = Build.Msgs.Hover Nothing
-                }
->>>>>>> fdd348e1
             , describe "build prep section"
                 [ test "when pipeline is not paused, shows a check" <|
                     let
@@ -1937,7 +1871,6 @@
     "#9b9b9b"
 
 
-<<<<<<< HEAD
 darkRed : String
 darkRed =
     "#bd3826"
@@ -1961,11 +1894,11 @@
 darkGrey : String
 darkGrey =
     "#3d3c3c"
-=======
+
+
 receiveEvent :
     STModels.BuildEventEnvelope
     -> Application.Model
     -> ( Application.Model, List ( Effects.LayoutDispatch, Concourse.CSRFToken, Effects.Effect ) )
 receiveEvent envelope =
-    Application.update (Msgs.DeliveryReceived <| EventsReceived <| Ok [ envelope ])
->>>>>>> fdd348e1
+    Application.update (Msgs.DeliveryReceived <| EventsReceived <| Ok [ envelope ])