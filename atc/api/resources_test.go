package api_test

import (
	"bytes"
	"encoding/json"
	"errors"
	"fmt"
	"io/ioutil"
	"net/http"
	"time"

	. "github.com/onsi/ginkgo"
	. "github.com/onsi/gomega"

	"github.com/concourse/concourse/atc"
	"github.com/concourse/concourse/atc/creds"
	"github.com/concourse/concourse/atc/db"
	"github.com/concourse/concourse/atc/db/dbfakes"
	. "github.com/concourse/concourse/atc/testhelpers"
	"github.com/concourse/concourse/vars"
)

var _ = Describe("Resources API", func() {
	var (
		fakePipeline *dbfakes.FakePipeline
		resource1    *dbfakes.FakeResource
		variables    vars.Variables
	)

	BeforeEach(func() {
		fakePipeline = new(dbfakes.FakePipeline)
		dbTeamFactory.FindTeamReturns(dbTeam, true, nil)
		dbTeam.PipelineReturns(fakePipeline, true, nil)
	})

	Describe("GET /api/v1/resources", func() {
		var response *http.Response

		JustBeforeEach(func() {
			var err error

			response, err = client.Get(server.URL + "/api/v1/resources")
			Expect(err).NotTo(HaveOccurred())
		})

		Context("when getting the dashboard resources succeeds", func() {
			BeforeEach(func() {
				resource1 = new(dbfakes.FakeResource)
				resource1.IDReturns(1)
				resource1.CheckSetupErrorReturns(nil)
				resource1.CheckErrorReturns(nil)
				resource1.PipelineIDReturns(1)
				resource1.PipelineNameReturns("a-pipeline")
				resource1.TeamNameReturns("some-team")
				resource1.NameReturns("resource-1")
				resource1.TypeReturns("type-1")
				resource1.LastCheckEndTimeReturns(time.Unix(1513364881, 0))

				resource2 := new(dbfakes.FakeResource)
				resource2.IDReturns(2)
				resource2.CheckErrorReturns(errors.New("sup"))
				resource2.CheckSetupErrorReturns(nil)
				resource2.PipelineIDReturns(1)
				resource2.PipelineNameReturns("a-pipeline")
				resource2.TeamNameReturns("other-team")
				resource2.NameReturns("resource-2")
				resource2.TypeReturns("type-2")

				resource3 := new(dbfakes.FakeResource)
				resource3.IDReturns(3)
				resource3.CheckSetupErrorReturns(errors.New("sup"))
				resource3.CheckErrorReturns(nil)
				resource3.PipelineIDReturns(2)
				resource3.PipelineNameReturns("some-pipeline")
				resource3.PipelineInstanceVarsReturns(atc.InstanceVars{"branch": "master"})
				resource3.TeamNameReturns("another-team")
				resource3.NameReturns("resource-3")
				resource3.TypeReturns("type-3")

				dbResourceFactory.VisibleResourcesReturns([]db.Resource{
					resource1, resource2, resource3,
				}, nil)
			})

			It("returns 200 OK", func() {
				Expect(response.StatusCode).To(Equal(http.StatusOK))
			})

			It("returns Content-Type 'application/json'", func() {
				expectedHeaderEntries := map[string]string{
					"Content-Type": "application/json",
				}
				Expect(response).Should(IncludeHeaderEntries(expectedHeaderEntries))
			})

			It("returns each resource, including their check failure", func() {
				body, err := ioutil.ReadAll(response.Body)
				Expect(err).NotTo(HaveOccurred())

				Expect(body).To(MatchJSON(`[
						{
							"name": "resource-1",
							"pipeline_id": 1,
							"pipeline_name": "a-pipeline",
							"team_name": "some-team",
							"type": "type-1",
							"last_checked": 1513364881
						},
						{
							"name": "resource-2",
							"pipeline_id": 1,
							"pipeline_name": "a-pipeline",
							"team_name": "other-team",
							"type": "type-2",
							"failing_to_check": true,
							"check_error": "sup"
						},
						{
							"name": "resource-3",
							"pipeline_id": 2,
							"pipeline_name": "some-pipeline",
							"pipeline_instance_vars": {
								"branch": "master"
							},
							"team_name": "another-team",
							"type": "type-3",
							"failing_to_check": true,
							"check_setup_error": "sup"
						}
					]`))
			})

			Context("when getting the resource config fails", func() {
				BeforeEach(func() {
					dbResourceFactory.VisibleResourcesReturns(nil, errors.New("nope"))
				})

				It("returns 500", func() {
					Expect(response.StatusCode).To(Equal(http.StatusInternalServerError))
				})
			})

			Context("when there are no visible resources", func() {
				BeforeEach(func() {
					dbResourceFactory.VisibleResourcesReturns(nil, nil)
				})

				It("returns empty array", func() {
					body, err := ioutil.ReadAll(response.Body)
					Expect(err).NotTo(HaveOccurred())

					Expect(body).To(MatchJSON(`[]`))
				})
			})

			Context("when not authenticated", func() {
				It("populates resource factory with no team names", func() {
					Expect(dbResourceFactory.VisibleResourcesCallCount()).To(Equal(1))
					Expect(dbResourceFactory.VisibleResourcesArgsForCall(0)).To(BeEmpty())
				})
			})

			Context("when authenticated", func() {
				BeforeEach(func() {
					fakeAccess.TeamNamesReturns([]string{"some-team"})
				})

				It("constructs job factory with provided team names", func() {
					Expect(dbResourceFactory.VisibleResourcesCallCount()).To(Equal(1))
					Expect(dbResourceFactory.VisibleResourcesArgsForCall(0)).To(ContainElement("some-team"))
				})

				Context("when user has admin privilege", func() {
					BeforeEach(func() {
						fakeAccess.IsAdminReturns(true)
					})

					It("returns all resources", func() {
						Expect(dbResourceFactory.AllResourcesCallCount()).To(Equal(1))
					})
				})
			})
		})
	})

	Describe("GET /api/v1/teams/:team_name/pipelines/:pipeline_name/resources", func() {
		var response *http.Response

		JustBeforeEach(func() {
			var err error

			response, err = client.Get(server.URL + "/api/v1/teams/a-team/pipelines/a-pipeline/resources")
			Expect(err).NotTo(HaveOccurred())
		})

		Context("when getting the dashboard resources succeeds", func() {
			BeforeEach(func() {
				resource1 = new(dbfakes.FakeResource)
				resource1.IDReturns(1)
				resource1.CheckSetupErrorReturns(nil)
				resource1.CheckErrorReturns(nil)
				resource1.PipelineIDReturns(1)
				resource1.PipelineNameReturns("a-pipeline")
				resource1.NameReturns("resource-1")
				resource1.TypeReturns("type-1")
				resource1.LastCheckEndTimeReturns(time.Unix(1513364881, 0))

				resource2 := new(dbfakes.FakeResource)
				resource2.IDReturns(2)
				resource2.CheckErrorReturns(errors.New("sup"))
				resource2.CheckSetupErrorReturns(nil)
				resource2.PipelineIDReturns(1)
				resource2.PipelineNameReturns("a-pipeline")
				resource2.NameReturns("resource-2")
				resource2.TypeReturns("type-2")

				resource3 := new(dbfakes.FakeResource)
				resource3.IDReturns(3)
				resource3.CheckErrorReturns(nil)
				resource3.CheckSetupErrorReturns(errors.New("sup"))
				resource3.PipelineIDReturns(2)
				resource3.PipelineNameReturns("some-pipeline")
				resource3.PipelineInstanceVarsReturns(atc.InstanceVars{"branch": "master"})
				resource3.NameReturns("resource-3")
				resource3.TypeReturns("type-3")

				fakePipeline.ResourcesReturns([]db.Resource{
					resource1, resource2, resource3,
				}, nil)
			})

			Context("when not authenticated and not authorized", func() {
				BeforeEach(func() {
					fakeAccess.IsAuthenticatedReturns(false)
					fakeAccess.IsAuthorizedReturns(false)
				})

				Context("and the pipeline is private", func() {
					BeforeEach(func() {
						fakePipeline.PublicReturns(false)
					})

					It("returns 401", func() {
						Expect(response.StatusCode).To(Equal(http.StatusUnauthorized))
					})
				})

				Context("and the pipeline is public", func() {
					BeforeEach(func() {
						fakePipeline.PublicReturns(true)
					})

					It("returns 200 OK", func() {
						Expect(response.StatusCode).To(Equal(http.StatusOK))
					})

					It("returns Content-Type 'application/json'", func() {
						expectedHeaderEntries := map[string]string{
							"Content-Type": "application/json",
						}
						Expect(response).Should(IncludeHeaderEntries(expectedHeaderEntries))
					})

					It("returns each resource, excluding their check failure", func() {
						body, err := ioutil.ReadAll(response.Body)
						Expect(err).NotTo(HaveOccurred())

						Expect(body).To(MatchJSON(`[
					{
						"name": "resource-1",
						"pipeline_id": 1,
						"pipeline_name": "a-pipeline",
						"team_name": "a-team",
						"type": "type-1",
						"last_checked": 1513364881
					},
					{
						"name": "resource-2",
						"pipeline_id": 1,
						"pipeline_name": "a-pipeline",
						"team_name": "a-team",
						"type": "type-2",
						"failing_to_check": true
					},
					{
						"name": "resource-3",
						"pipeline_id": 2,
						"pipeline_name": "some-pipeline",
						"pipeline_instance_vars": {
							"branch": "master"
						},
						"team_name": "a-team",
						"type": "type-3",
						"failing_to_check": true
					}
				]`))
					})
				})
			})

			Context("when authorized", func() {
				BeforeEach(func() {
					fakeAccess.IsAuthenticatedReturns(true)
					fakeAccess.IsAuthorizedReturns(true)
				})

				It("returns 200 OK", func() {
					Expect(response.StatusCode).To(Equal(http.StatusOK))
				})

				It("returns Content-Type 'application/json'", func() {
					expectedHeaderEntries := map[string]string{
						"Content-Type": "application/json",
					}
					Expect(response).Should(IncludeHeaderEntries(expectedHeaderEntries))
				})

				It("returns each resource, including their check failure", func() {
					body, err := ioutil.ReadAll(response.Body)
					Expect(err).NotTo(HaveOccurred())

					Expect(body).To(MatchJSON(`[
						{
							"name": "resource-1",
							"pipeline_id": 1,
							"pipeline_name": "a-pipeline",
							"team_name": "a-team",
							"type": "type-1",
							"last_checked": 1513364881
						},
						{
							"name": "resource-2",
							"pipeline_id": 1,
							"pipeline_name": "a-pipeline",
							"team_name": "a-team",
							"type": "type-2",
							"failing_to_check": true,
							"check_error": "sup"
						},
						{
							"name": "resource-3",
							"pipeline_id": 2,
							"pipeline_name": "some-pipeline",
							"pipeline_instance_vars": {
								"branch": "master"
							},
							"team_name": "a-team",
							"type": "type-3",
							"check_setup_error": "sup",
							"failing_to_check": true
						}
					]`))
				})

				Context("when getting the resource config fails", func() {
					Context("when the resources are not found", func() {
						BeforeEach(func() {
							fakePipeline.ResourcesReturns(nil, nil)
						})

						It("returns 200", func() {
							Expect(response.StatusCode).To(Equal(http.StatusOK))
						})
					})

					Context("with an unknown error", func() {
						BeforeEach(func() {
							fakePipeline.ResourcesReturns(nil, errors.New("oh no!"))
						})

						It("returns 500", func() {
							Expect(response.StatusCode).To(Equal(http.StatusInternalServerError))
						})
					})
				})
			})
		})
	})

	Describe("PUT /api/v1/teams/:team_name/pipelines/:pipeline_name/resources/:resource_name/unpin", func() {
		var response *http.Response
		var fakeResource *dbfakes.FakeResource

		JustBeforeEach(func() {
			var err error

			request, err := http.NewRequest("PUT", server.URL+"/api/v1/teams/a-team/pipelines/a-pipeline/resources/resource-name/unpin", nil)
			Expect(err).NotTo(HaveOccurred())

			response, err = client.Do(request)
			Expect(err).NotTo(HaveOccurred())
		})

		Context("when authenticated ", func() {
			BeforeEach(func() {
				fakeAccess.IsAuthenticatedReturns(true)
			})

			Context("when authorized", func() {
				BeforeEach(func() {
					fakeAccess.IsAuthorizedReturns(true)
				})

				It("tries to find the resource", func() {
					resourceName := fakePipeline.ResourceArgsForCall(0)
					Expect(resourceName).To(Equal("resource-name"))
				})

				Context("when finding the resource succeeds", func() {
					BeforeEach(func() {
						fakeResource = new(dbfakes.FakeResource)
						fakeResource.IDReturns(1)
						fakePipeline.ResourceReturns(fakeResource, true, nil)
					})

					Context("when unpinning the resource version succeeds", func() {
						BeforeEach(func() {
							fakeResource.UnpinVersionReturns(nil)
						})

						It("returns 200", func() {
							Expect(response.StatusCode).To(Equal(http.StatusOK))
						})
					})

					Context("when unpinning the resource fails", func() {
						BeforeEach(func() {
							fakeResource.UnpinVersionReturns(errors.New("welp"))
						})

						It("returns 500", func() {
							Expect(response.StatusCode).To(Equal(http.StatusInternalServerError))
						})
					})
				})

				Context("when it fails to find the resource", func() {
					BeforeEach(func() {
						fakePipeline.ResourceReturns(nil, false, errors.New("welp"))
					})

					It("returns Internal Server Error", func() {
						Expect(response.StatusCode).To(Equal(http.StatusInternalServerError))
					})
				})

				Context("when the resource is not found", func() {
					BeforeEach(func() {
						fakePipeline.ResourceReturns(nil, false, nil)
					})

					It("returns not found", func() {
						Expect(response.StatusCode).To(Equal(http.StatusNotFound))
					})
				})
			})
			Context("when not authorized", func() {
				BeforeEach(func() {
					fakeAccess.IsAuthorizedReturns(false)
				})

				It("returns Forbidden", func() {
					Expect(response.StatusCode).To(Equal(http.StatusForbidden))
				})
			})
		})
		Context("when not authenticated", func() {
			BeforeEach(func() {
				fakeAccess.IsAuthenticatedReturns(false)
			})

			It("returns Unauthorized", func() {
				Expect(response.StatusCode).To(Equal(http.StatusUnauthorized))
			})
		})
	})

	Describe("PUT /api/v1/teams/:team_name/pipelines/:pipeline_name/resources/:resource_name/pin_comment", func() {
		var response *http.Response
		var pinCommentRequestBody atc.SetPinCommentRequestBody
		var fakeResource *dbfakes.FakeResource

		BeforeEach(func() {
			pinCommentRequestBody = atc.SetPinCommentRequestBody{}
		})

		JustBeforeEach(func() {
			reqPayload, err := json.Marshal(pinCommentRequestBody)
			Expect(err).NotTo(HaveOccurred())

			request, err := http.NewRequest("PUT", server.URL+"/api/v1/teams/a-team/pipelines/a-pipeline/resources/resource-name/pin_comment", bytes.NewBuffer(reqPayload))
			Expect(err).NotTo(HaveOccurred())

			response, err = client.Do(request)
			Expect(err).NotTo(HaveOccurred())
		})

		Context("when not authenticated", func() {
			BeforeEach(func() {
				fakeAccess.IsAuthenticatedReturns(false)
			})

			It("returns Unauthorized", func() {
				Expect(response.StatusCode).To(Equal(http.StatusUnauthorized))
			})
		})

		Context("when authenticated ", func() {
			BeforeEach(func() {
				fakeAccess.IsAuthenticatedReturns(true)
			})

			Context("when authorized", func() {
				BeforeEach(func() {
					fakeAccess.IsAuthorizedReturns(true)
				})

				It("tries to find the resource", func() {
					resourceName := fakePipeline.ResourceArgsForCall(0)
					Expect(resourceName).To(Equal("resource-name"))
				})

				Context("when finding the resource succeeds", func() {
					BeforeEach(func() {
						fakeResource = new(dbfakes.FakeResource)
						fakeResource.IDReturns(1)
						fakePipeline.ResourceReturns(fakeResource, true, nil)
						pinCommentRequestBody.PinComment = "I am a pin comment"
					})

					It("Tries to set the pin comment", func() {
						Expect(fakeResource.SetPinCommentCallCount()).To(Equal(1))
						comment := fakeResource.SetPinCommentArgsForCall(0)
						Expect(comment).To(Equal("I am a pin comment"))
					})

					Context("when setting the pin comment succeeds", func() {
						BeforeEach(func() {
							fakeResource.SetPinCommentReturns(nil)
						})

						It("returns 200", func() {
							Expect(response.StatusCode).To(Equal(http.StatusOK))
						})
					})

					Context("when setting the pin comment fails", func() {
						BeforeEach(func() {
							fakeResource.SetPinCommentReturns(errors.New("welp"))
						})

						It("returns 500", func() {
							Expect(response.StatusCode).To(Equal(http.StatusInternalServerError))
						})
					})
				})

				Context("when it fails to find the resource", func() {
					BeforeEach(func() {
						fakePipeline.ResourceReturns(nil, false, errors.New("welp"))
					})

					It("returns Internal Server Error", func() {
						Expect(response.StatusCode).To(Equal(http.StatusInternalServerError))
					})
				})

				Context("when the resource is not found", func() {
					BeforeEach(func() {
						fakePipeline.ResourceReturns(nil, false, nil)
					})

					It("returns not found", func() {
						Expect(response.StatusCode).To(Equal(http.StatusNotFound))
					})
				})
			})
			Context("when not authorized", func() {
				BeforeEach(func() {
					fakeAccess.IsAuthorizedReturns(false)
				})

				It("returns Forbidden", func() {
					Expect(response.StatusCode).To(Equal(http.StatusForbidden))
				})
			})
		})
	})

	Describe("POST /api/v1/teams/:team_name/pipelines/:pipeline_name/resources/:resource_name/check", func() {
		var checkRequestBody atc.CheckRequestBody
		var response *http.Response

		BeforeEach(func() {
			checkRequestBody = atc.CheckRequestBody{}
		})

		JustBeforeEach(func() {
			reqPayload, err := json.Marshal(checkRequestBody)
			Expect(err).NotTo(HaveOccurred())

			request, err := http.NewRequest("POST", server.URL+"/api/v1/teams/a-team/pipelines/a-pipeline/resources/resource-name/check", bytes.NewBuffer(reqPayload))
			Expect(err).NotTo(HaveOccurred())
			request.Header.Set("Content-Type", "application/json")

			response, err = client.Do(request)
			Expect(err).NotTo(HaveOccurred())
		})

		Context("when authorized", func() {
			BeforeEach(func() {
				fakeAccess.IsAuthenticatedReturns(true)
				fakeAccess.IsAuthorizedReturns(true)
			})

			Context("when looking up the resource fails", func() {
				BeforeEach(func() {
					fakePipeline.ResourceReturns(nil, false, errors.New("nope"))
				})
				It("returns 500", func() {
					Expect(response.StatusCode).To(Equal(http.StatusInternalServerError))
				})
			})

			Context("when the resource is not found", func() {
				BeforeEach(func() {
					fakePipeline.ResourceReturns(nil, false, nil)
				})
				It("returns 404", func() {
					Expect(response.StatusCode).To(Equal(http.StatusNotFound))
				})
			})

			Context("when it finds the resource", func() {
				var fakeResource *dbfakes.FakeResource

				BeforeEach(func() {
					fakeResource = new(dbfakes.FakeResource)
					fakeResource.IDReturns(1)
					fakePipeline.ResourceReturns(fakeResource, true, nil)
				})

				Context("when looking up the resource types fails", func() {
					BeforeEach(func() {
						fakePipeline.ResourceTypesReturns(nil, errors.New("nope"))
					})
					It("returns 500", func() {
						Expect(response.StatusCode).To(Equal(http.StatusInternalServerError))
					})
				})

				Context("when looking up the resource types succeeds", func() {
					var fakeResourceTypes db.ResourceTypes

					BeforeEach(func() {
						fakeResourceTypes = db.ResourceTypes{}
						fakePipeline.ResourceTypesReturns(fakeResourceTypes, nil)
					})

					It("checks with no version specified", func() {
						Expect(dbCheckFactory.TryCreateCheckCallCount()).To(Equal(1))
						_, actualResource, actualResourceTypes, actualFromVersion, manuallyTriggered := dbCheckFactory.TryCreateCheckArgsForCall(0)
						Expect(actualResource).To(Equal(fakeResource))
						Expect(actualResourceTypes).To(Equal(fakeResourceTypes))
						Expect(actualFromVersion).To(BeNil())
						Expect(manuallyTriggered).To(BeTrue())
					})

					Context("when checking with a version specified", func() {
						BeforeEach(func() {
							checkRequestBody = atc.CheckRequestBody{
								From: atc.Version{
									"some-version-key": "some-version-value",
								},
							}
						})

						It("checks with the version specified", func() {
							Expect(dbCheckFactory.TryCreateCheckCallCount()).To(Equal(1))
							_, actualResource, actualResourceTypes, actualFromVersion, manuallyTriggered := dbCheckFactory.TryCreateCheckArgsForCall(0)
							Expect(actualResource).To(Equal(fakeResource))
							Expect(actualResourceTypes).To(Equal(fakeResourceTypes))
							Expect(actualFromVersion).To(Equal(checkRequestBody.From))
							Expect(manuallyTriggered).To(BeTrue())
						})
					})

					Context("when checking fails", func() {
						BeforeEach(func() {
							dbCheckFactory.TryCreateCheckReturns(nil, false, errors.New("nope"))
						})

						It("returns 500", func() {
							Expect(response.StatusCode).To(Equal(http.StatusInternalServerError))
						})
					})

					Context("when checking does not create a new check", func() {
						BeforeEach(func() {
							dbCheckFactory.TryCreateCheckReturns(nil, false, nil)
						})

						It("returns 500", func() {
							Expect(response.StatusCode).To(Equal(http.StatusInternalServerError))
						})
					})

					Context("when checking creates a new check", func() {
						var fakeBuild *dbfakes.FakeBuild

						BeforeEach(func() {
							fakeBuild = new(dbfakes.FakeBuild)
							fakeBuild.IDReturns(10)
							fakeBuild.NameReturns("some-name")
							fakeBuild.TeamNameReturns("some-team")
							fakeBuild.StatusReturns("started")
							fakeBuild.StartTimeReturns(time.Date(2001, 01, 01, 0, 0, 0, 0, time.UTC))
							fakeBuild.EndTimeReturns(time.Date(2002, 01, 01, 0, 0, 0, 0, time.UTC))

							dbCheckFactory.TryCreateCheckReturns(fakeBuild, true, nil)
						})

						It("notify checker", func() {
							Expect(dbCheckFactory.NotifyCheckerCallCount()).To(Equal(1))
						})

						It("returns 201", func() {
							Expect(response.StatusCode).To(Equal(http.StatusCreated))
							Expect(ioutil.ReadAll(response.Body)).To(MatchJSON(`{
<<<<<<< HEAD
                 "id": 10,
								 "name": "some-name",
								 "team_name": "some-team",
								 "status": "started",
								 "api_url": "/api/v1/builds/10",
								 "start_time": 978307200,
								 "end_time": 1009843200
=======
								"id": 10,
								"status": "started",
								"create_time": 946684800,
								"start_time": 978307200,
								"end_time": 1009843200
>>>>>>> a7b49ad2
							}`))
						})
					})
				})
			})
		})

		Context("when not authenticated", func() {
			BeforeEach(func() {
				fakeAccess.IsAuthenticatedReturns(false)
			})

			It("returns Unauthorized", func() {
				Expect(response.StatusCode).To(Equal(http.StatusUnauthorized))
			})
		})
	})

	Describe("GET /api/v1/teams/:team_name/pipelines/:pipeline_name/resource-types", func() {
		var response *http.Response

		JustBeforeEach(func() {
			var err error

			response, err = client.Get(server.URL + "/api/v1/teams/a-team/pipelines/a-pipeline/resource-types")
			Expect(err).NotTo(HaveOccurred())
		})

		Context("when getting the resource types succeeds", func() {
			BeforeEach(func() {
				resourceType1 := new(dbfakes.FakeResourceType)
				resourceType1.IDReturns(1)
				resourceType1.NameReturns("resource-type-1")
				resourceType1.TypeReturns("type-1")
				resourceType1.SourceReturns(map[string]interface{}{"source-key-1": "source-value-1"})
				resourceType1.PrivilegedReturns(false)
				resourceType1.TagsReturns([]string{"tag1"})
				resourceType1.ParamsReturns(map[string]interface{}{"param-key-1": "param-value-1"})
				resourceType1.VersionReturns(map[string]string{
					"version-key-1": "version-value-1",
					"version-key-2": "version-value-2",
				})
				resourceType1.CheckErrorReturns(nil)
				resourceType1.CheckSetupErrorReturns(nil)

				resourceType2 := new(dbfakes.FakeResourceType)
				resourceType2.IDReturns(2)
				resourceType2.NameReturns("resource-type-2")
				resourceType2.TypeReturns("type-2")
				resourceType2.SourceReturns(map[string]interface{}{"source-key-2": "source-value-2"})
				resourceType2.PrivilegedReturns(true)
				resourceType2.CheckEveryReturns("10ms")
				resourceType2.TagsReturns([]string{"tag1", "tag2"})
				resourceType2.ParamsReturns(map[string]interface{}{"param-key-2": "param-value-2"})
				resourceType2.VersionReturns(map[string]string{
					"version-key-2": "version-value-2",
				})
				resourceType2.CheckErrorReturns(errors.New("sup"))
				resourceType2.CheckSetupErrorReturns(errors.New("sup"))

				fakePipeline.ResourceTypesReturns(db.ResourceTypes{
					resourceType1, resourceType2,
				}, nil)
			})

			Context("when not authorized", func() {
				BeforeEach(func() {
					fakeAccess.IsAuthenticatedReturns(false)
					fakeAccess.IsAuthorizedReturns(false)
				})

				Context("and the pipeline is private", func() {
					BeforeEach(func() {
						fakePipeline.PublicReturns(false)
					})

					It("returns 401", func() {
						Expect(response.StatusCode).To(Equal(http.StatusUnauthorized))
					})
				})

				Context("and the pipeline is public", func() {
					BeforeEach(func() {
						fakePipeline.PublicReturns(true)
					})

					It("returns 200 OK", func() {
						Expect(response.StatusCode).To(Equal(http.StatusOK))
					})

					It("returns application/json", func() {
						expectedHeaderEntries := map[string]string{
							"Content-Type": "application/json",
						}
						Expect(response).Should(IncludeHeaderEntries(expectedHeaderEntries))
					})

					It("returns each resource type, excluding the check errors", func() {
						body, err := ioutil.ReadAll(response.Body)
						Expect(err).NotTo(HaveOccurred())

						Expect(body).To(MatchJSON(`[
				{
					"name": "resource-type-1",
					"type": "type-1",
					"tags": ["tag1"],
					"params": {"param-key-1": "param-value-1"},
					"source": {"source-key-1": "source-value-1"},
					"version": {
						"version-key-1": "version-value-1",
						"version-key-2": "version-value-2"
					}
				},
				{
					"name": "resource-type-2",
					"type": "type-2",
					"tags": ["tag1", "tag2"],
					"privileged": true,
					"check_every": "10ms",
					"params": {"param-key-2": "param-value-2"},
					"source": {"source-key-2": "source-value-2"},
					"version": {
						"version-key-2": "version-value-2"
					}
				}
			]`))
					})
				})
			})

			Context("when authorized", func() {
				BeforeEach(func() {
					fakeAccess.IsAuthenticatedReturns(true)
					fakeAccess.IsAuthorizedReturns(true)
				})

				It("returns 200 OK", func() {
					Expect(response.StatusCode).To(Equal(http.StatusOK))
				})

				It("returns application/json", func() {
					expectedHeaderEntries := map[string]string{
						"Content-Type": "application/json",
					}
					Expect(response).Should(IncludeHeaderEntries(expectedHeaderEntries))
				})

				It("returns each resource type", func() {
					body, err := ioutil.ReadAll(response.Body)
					Expect(err).NotTo(HaveOccurred())

					Expect(body).To(MatchJSON(`[
			{
				"name": "resource-type-1",
				"type": "type-1",
				"tags": ["tag1"],
				"params": {"param-key-1": "param-value-1"},
				"source": {"source-key-1": "source-value-1"},
				"version": {
					"version-key-1": "version-value-1",
					"version-key-2": "version-value-2"
				}
			},
			{
				"name": "resource-type-2",
				"type": "type-2",
				"tags": ["tag1", "tag2"],
				"privileged": true,
				"check_every": "10ms",
				"params": {"param-key-2": "param-value-2"},
				"source": {"source-key-2": "source-value-2"},
				"version": {
					"version-key-2": "version-value-2"
				},
				"check_setup_error": "sup",
				"check_error": "sup"
			}
		]`))
				})

				Context("when getting the resource type fails", func() {
					Context("when the resource type are not found", func() {
						BeforeEach(func() {
							fakePipeline.ResourceTypesReturns(nil, nil)
						})

						It("returns 200", func() {
							Expect(response.StatusCode).To(Equal(http.StatusOK))
						})

						It("returns application/json", func() {
							expectedHeaderEntries := map[string]string{
								"Content-Type": "application/json",
							}
							Expect(response).Should(IncludeHeaderEntries(expectedHeaderEntries))
						})
					})

					Context("with an unknown error", func() {
						BeforeEach(func() {
							fakePipeline.ResourceTypesReturns(nil, errors.New("oh no!"))
						})

						It("returns 500", func() {
							Expect(response.StatusCode).To(Equal(http.StatusInternalServerError))
						})
					})
				})
			})
		})
	})

	Describe("GET /api/v1/teams/:team_name/pipelines/:pipeline_name/resources/:resource_name", func() {
		var response *http.Response
		var resourceName string
		BeforeEach(func() {
			resourceName = "some-resource"
		})

		JustBeforeEach(func() {
			var err error

			request, err := http.NewRequest("GET", fmt.Sprintf("%s/api/v1/teams/a-team/pipelines/a-pipeline/resources/%s", server.URL, resourceName), nil)
			Expect(err).NotTo(HaveOccurred())

			response, err = client.Do(request)
			Expect(err).NotTo(HaveOccurred())
		})

		Context("when not authenticated and not authorized", func() {
			BeforeEach(func() {
				fakeAccess.IsAuthenticatedReturns(false)
				fakeAccess.IsAuthorizedReturns(false)
			})

			Context("and the pipeline is private", func() {
				BeforeEach(func() {
					fakePipeline.PublicReturns(false)
				})

				It("returns 401", func() {
					Expect(response.StatusCode).To(Equal(http.StatusUnauthorized))
				})
			})

			Context("and the pipeline is public", func() {
				BeforeEach(func() {
					fakePipeline.PublicReturns(true)
					resourceName = "resource-1"

					resource1 := new(dbfakes.FakeResource)
					resource1.CheckSetupErrorReturns(errors.New("sup"))
					resource1.CheckErrorReturns(errors.New("sup"))
					resource1.PipelineIDReturns(1)
					resource1.PipelineNameReturns("a-pipeline")
					resource1.NameReturns("resource-1")
					resource1.TypeReturns("type-1")
					resource1.LastCheckEndTimeReturns(time.Unix(1513364881, 0))

					fakePipeline.ResourceReturns(resource1, true, nil)
				})

				It("returns 200 OK", func() {
					Expect(response.StatusCode).To(Equal(http.StatusOK))
				})

				It("returns Content-Type 'application/json'", func() {
					expectedHeaderEntries := map[string]string{
						"Content-Type": "application/json",
					}
					Expect(response).Should(IncludeHeaderEntries(expectedHeaderEntries))
				})

				It("returns the resource json without the check error", func() {
					body, err := ioutil.ReadAll(response.Body)
					Expect(err).NotTo(HaveOccurred())

					Expect(body).To(MatchJSON(`
					{
						"name": "resource-1",
						"pipeline_id": 1,
						"pipeline_name": "a-pipeline",
						"team_name": "a-team",
						"type": "type-1",
						"last_checked": 1513364881,
						"failing_to_check": true
					}`))
				})
			})
		})

		Context("when authorized", func() {
			BeforeEach(func() {
				fakeAccess.IsAuthenticatedReturns(true)
				fakeAccess.IsAuthorizedReturns(true)
			})

			It("looks it up in the database", func() {
				Expect(fakePipeline.ResourceCallCount()).To(Equal(1))
				Expect(fakePipeline.ResourceArgsForCall(0)).To(Equal("some-resource"))
			})

			Context("when the resource cannot be found in the database", func() {
				BeforeEach(func() {
					resourceName = "resource-in-config-but-not-db"
				})

				It("returns a 404", func() {
					Expect(response.StatusCode).To(Equal(http.StatusNotFound))
				})
			})

			Context("when the call to the db returns an error", func() {
				BeforeEach(func() {
					fakePipeline.ResourceReturns(nil, false, errors.New("Oh no!"))
				})

				It("returns a 500 error", func() {
					Expect(response.StatusCode).To(Equal(http.StatusInternalServerError))
				})
			})

			Context("when the call to get a resource succeeds", func() {
				Context("when the resource version is pinned via pipeline config", func() {
					BeforeEach(func() {
						resource1 := new(dbfakes.FakeResource)
						resource1.CheckSetupErrorReturns(errors.New("sup"))
						resource1.CheckErrorReturns(errors.New("sup"))
						resource1.PipelineIDReturns(1)
						resource1.PipelineNameReturns("a-pipeline")
						resource1.NameReturns("resource-1")
						resource1.TypeReturns("type-1")
						resource1.LastCheckEndTimeReturns(time.Unix(1513364881, 0))
						resource1.ConfigPinnedVersionReturns(atc.Version{"version": "v1"})

						fakePipeline.ResourceReturns(resource1, true, nil)
					})

					It("returns 200 ok", func() {
						Expect(response.StatusCode).To(Equal(http.StatusOK))
					})

					It("returns Content-Type 'application/json'", func() {
						expectedHeaderEntries := map[string]string{
							"Content-Type": "application/json",
						}
						Expect(response).Should(IncludeHeaderEntries(expectedHeaderEntries))
					})

					It("returns the resource json with the check error", func() {
						body, err := ioutil.ReadAll(response.Body)
						Expect(err).NotTo(HaveOccurred())

						Expect(body).To(MatchJSON(`
							{
								"name": "resource-1",
								"pipeline_id": 1,
								"pipeline_name": "a-pipeline",
								"team_name": "a-team",
								"type": "type-1",
								"last_checked": 1513364881,
								"failing_to_check": true,
								"check_setup_error": "sup",
								"check_error": "sup",
								"pinned_version": {"version": "v1"},
								"pinned_in_config": true
							}`))
					})
				})
				Context("when the resource version is pinned via the API", func() {
					BeforeEach(func() {
						resource1 := new(dbfakes.FakeResource)
						resource1.PipelineIDReturns(1)
						resource1.PipelineNameReturns("a-pipeline")
						resource1.NameReturns("resource-1")
						resource1.TypeReturns("type-1")
						resource1.LastCheckEndTimeReturns(time.Unix(1513364881, 0))
						resource1.APIPinnedVersionReturns(atc.Version{"version": "v1"})

						fakePipeline.ResourceReturns(resource1, true, nil)
					})

					It("returns 200 ok", func() {
						Expect(response.StatusCode).To(Equal(http.StatusOK))
					})

					It("returns Content-Type 'application/json'", func() {
						expectedHeaderEntries := map[string]string{
							"Content-Type": "application/json",
						}
						Expect(response).Should(IncludeHeaderEntries(expectedHeaderEntries))
					})

					It("returns the resource json describing the pinned version", func() {
						body, err := ioutil.ReadAll(response.Body)
						Expect(err).NotTo(HaveOccurred())

						Expect(body).To(MatchJSON(`
							{
								"name": "resource-1",
								"pipeline_id": 1,
								"pipeline_name": "a-pipeline",
								"team_name": "a-team",
								"type": "type-1",
								"last_checked": 1513364881,
								"pinned_version": {"version": "v1"}
							}`))
					})
				})

				Context("when the resource has a pin comment", func() {
					BeforeEach(func() {
						resource1 := new(dbfakes.FakeResource)
						resource1.PipelineIDReturns(1)
						resource1.PipelineNameReturns("a-pipeline")
						resource1.NameReturns("resource-1")
						resource1.TypeReturns("type-1")
						resource1.LastCheckEndTimeReturns(time.Unix(1513364881, 0))
						resource1.APIPinnedVersionReturns(atc.Version{"version": "v1"})
						resource1.PinCommentReturns("a pin comment")
						fakePipeline.ResourceReturns(resource1, true, nil)
					})

					It("returns the pin comment in the response json", func() {
						body, err := ioutil.ReadAll(response.Body)
						Expect(err).NotTo(HaveOccurred())

						Expect(body).To(MatchJSON(`
							{
								"name": "resource-1",
								"pipeline_id": 1,
								"pipeline_name": "a-pipeline",
								"team_name": "a-team",
								"type": "type-1",
								"last_checked": 1513364881,
								"pinned_version": {"version": "v1"},
								"pin_comment": "a pin comment"
							}`))
					})
				})
			})
		})

		Context("when authenticated but not authorized", func() {
			BeforeEach(func() {
				fakeAccess.IsAuthenticatedReturns(true)
				fakeAccess.IsAuthorizedReturns(false)
			})

			Context("and the pipeline is private", func() {
				BeforeEach(func() {
					fakePipeline.PublicReturns(false)
				})

				It("returns 403", func() {
					Expect(response.StatusCode).To(Equal(http.StatusForbidden))
				})
			})

			Context("and the pipeline is public", func() {
				BeforeEach(func() {
					fakePipeline.PublicReturns(true)
					resourceName = "resource-1"

					resource1 := new(dbfakes.FakeResource)
					resource1.CheckSetupErrorReturns(errors.New("sup"))
					resource1.PipelineIDReturns(1)
					resource1.PipelineNameReturns("a-pipeline")
					resource1.NameReturns("resource-1")
					resource1.TypeReturns("type-1")
					resource1.LastCheckEndTimeReturns(time.Unix(1513364881, 0))

					fakePipeline.ResourceReturns(resource1, true, nil)
				})

				It("returns 200 OK", func() {
					Expect(response.StatusCode).To(Equal(http.StatusOK))
				})

				It("returns Content-Type 'application/json'", func() {
					expectedHeaderEntries := map[string]string{
						"Content-Type": "application/json",
					}
					Expect(response).Should(IncludeHeaderEntries(expectedHeaderEntries))
				})

				It("returns the resource json without the check error", func() {
					body, err := ioutil.ReadAll(response.Body)
					Expect(err).NotTo(HaveOccurred())

					Expect(body).To(MatchJSON(`
					{
						"name": "resource-1",
						"pipeline_id": 1,
						"pipeline_name": "a-pipeline",
						"team_name": "a-team",
						"type": "type-1",
						"last_checked": 1513364881,
						"failing_to_check": true
					}`))
				})
			})
		})
	})

	Describe("POST /api/v1/teams/:team_name/pipelines/:pipeline_name/resource-types/:resource_type_name/check", func() {
		var checkRequestBody atc.CheckRequestBody
		var response *http.Response

		BeforeEach(func() {
			checkRequestBody = atc.CheckRequestBody{}
		})

		JustBeforeEach(func() {
			reqPayload, err := json.Marshal(checkRequestBody)
			Expect(err).NotTo(HaveOccurred())

			request, err := http.NewRequest("POST", server.URL+"/api/v1/teams/a-team/pipelines/a-pipeline/resource-types/resource-type-name/check", bytes.NewBuffer(reqPayload))
			Expect(err).NotTo(HaveOccurred())
			request.Header.Set("Content-Type", "application/json")

			response, err = client.Do(request)
			Expect(err).NotTo(HaveOccurred())
		})

		Context("when not authenticated", func() {
			BeforeEach(func() {
				fakeAccess.IsAuthenticatedReturns(false)
			})

			It("returns Unauthorized", func() {
				Expect(response.StatusCode).To(Equal(http.StatusUnauthorized))
			})
		})

		Context("when not authorized", func() {
			BeforeEach(func() {
				fakeAccess.IsAuthenticatedReturns(true)
				fakeAccess.IsAuthorizedReturns(false)
			})

			It("returns Forbidden", func() {
				Expect(response.StatusCode).To(Equal(http.StatusForbidden))
			})
		})

		Context("when authenticated and authorized", func() {

			BeforeEach(func() {
				fakeAccess.IsAuthenticatedReturns(true)
				fakeAccess.IsAuthorizedReturns(true)
			})

			Context("when looking up the resource type fails", func() {
				BeforeEach(func() {
					fakePipeline.ResourceTypeReturns(nil, false, errors.New("nope"))
				})
				It("returns 500", func() {
					Expect(response.StatusCode).To(Equal(http.StatusInternalServerError))
				})
			})

			Context("when the resource type is not found", func() {
				BeforeEach(func() {
					fakePipeline.ResourceTypeReturns(nil, false, nil)
				})
				It("returns 404", func() {
					Expect(response.StatusCode).To(Equal(http.StatusNotFound))
				})
			})

			Context("when it finds the resource type", func() {
				var fakeResourceType *dbfakes.FakeResourceType

				BeforeEach(func() {
					fakeResourceType = new(dbfakes.FakeResourceType)
					fakeResourceType.IDReturns(1)
					fakePipeline.ResourceTypeReturns(fakeResourceType, true, nil)
				})

				Context("when looking up the resource types fails", func() {
					BeforeEach(func() {
						fakePipeline.ResourceTypesReturns(nil, errors.New("nope"))
					})

					It("returns 500", func() {
						Expect(response.StatusCode).To(Equal(http.StatusInternalServerError))
					})
				})

				Context("when looking up the resource types succeeds", func() {
					var fakeResourceTypes db.ResourceTypes

					BeforeEach(func() {
						fakeResourceTypes = db.ResourceTypes{}
						fakePipeline.ResourceTypesReturns(fakeResourceTypes, nil)
					})

					It("checks with no version specified", func() {
						Expect(dbCheckFactory.TryCreateCheckCallCount()).To(Equal(1))
						_, actualResourceType, actualResourceTypes, actualFromVersion, manuallyTriggered := dbCheckFactory.TryCreateCheckArgsForCall(0)
						Expect(actualResourceType).To(Equal(fakeResourceType))
						Expect(actualResourceTypes).To(Equal(fakeResourceTypes))
						Expect(actualFromVersion).To(BeNil())
						Expect(manuallyTriggered).To(BeTrue())
					})

					Context("when checking with a version specified", func() {
						BeforeEach(func() {
							checkRequestBody = atc.CheckRequestBody{
								From: atc.Version{
									"some-version-key": "some-version-value",
								},
							}
						})

						It("checks with no version specified", func() {
							Expect(dbCheckFactory.TryCreateCheckCallCount()).To(Equal(1))
							_, actualResourceType, actualResourceTypes, actualFromVersion, manuallyTriggered := dbCheckFactory.TryCreateCheckArgsForCall(0)
							Expect(actualResourceType).To(Equal(fakeResourceType))
							Expect(actualResourceTypes).To(Equal(fakeResourceTypes))
							Expect(actualFromVersion).To(Equal(checkRequestBody.From))
							Expect(manuallyTriggered).To(BeTrue())
						})
					})

					Context("when checking fails", func() {
						BeforeEach(func() {
							dbCheckFactory.TryCreateCheckReturns(nil, false, errors.New("nope"))
						})

						It("returns 500", func() {
							Expect(response.StatusCode).To(Equal(http.StatusInternalServerError))
						})
					})

					Context("when checking does not create a new check", func() {
						BeforeEach(func() {
							dbCheckFactory.TryCreateCheckReturns(nil, false, nil)
						})

						It("returns 500", func() {
							Expect(response.StatusCode).To(Equal(http.StatusInternalServerError))
						})
					})

					Context("when checking creates a new check", func() {
						var fakeBuild *dbfakes.FakeBuild

						BeforeEach(func() {
							fakeBuild = new(dbfakes.FakeBuild)
							fakeBuild.IDReturns(10)
							fakeBuild.NameReturns("some-name")
							fakeBuild.TeamNameReturns("some-team")
							fakeBuild.StatusReturns("started")
							fakeBuild.StartTimeReturns(time.Date(2001, 01, 01, 0, 0, 0, 0, time.UTC))
							fakeBuild.EndTimeReturns(time.Date(2002, 01, 01, 0, 0, 0, 0, time.UTC))

							dbCheckFactory.TryCreateCheckReturns(fakeBuild, true, nil)
						})

						It("notify checker", func() {
							Expect(dbCheckFactory.NotifyCheckerCallCount()).To(Equal(1))
						})

						It("returns 201", func() {
							Expect(response.StatusCode).To(Equal(http.StatusCreated))
							Expect(ioutil.ReadAll(response.Body)).To(MatchJSON(`{
                 "id": 10,
								 "name": "some-name",
								 "team_name": "some-team",
								 "status": "started",
								 "api_url": "/api/v1/builds/10",
								 "start_time": 978307200,
								 "end_time": 1009843200
							}`))
						})
					})

				})
			})
		})
	})

	Describe("POST /api/v1/teams/:team_name/pipelines/:pipeline_name/resources/:resource_name/check/webhook", func() {
		var (
			checkRequestBody atc.CheckRequestBody
			response         *http.Response
			fakeResource     *dbfakes.FakeResource
		)

		BeforeEach(func() {
			checkRequestBody = atc.CheckRequestBody{}

			fakeResource = new(dbfakes.FakeResource)
			fakeResource.NameReturns("resource-name")
			fakeResource.IDReturns(10)
		})

		JustBeforeEach(func() {
			reqPayload, err := json.Marshal(checkRequestBody)
			Expect(err).NotTo(HaveOccurred())

			request, err := http.NewRequest("POST", server.URL+"/api/v1/teams/a-team/pipelines/a-pipeline/resources/resource-name/check/webhook?webhook_token=fake-token", bytes.NewBuffer(reqPayload))
			Expect(err).NotTo(HaveOccurred())
			request.Header.Set("Content-Type", "application/json")

			response, err = client.Do(request)
			Expect(err).NotTo(HaveOccurred())
		})

		Context("when authorized", func() {
			BeforeEach(func() {
				variables = vars.StaticVariables{
					"webhook-token": "fake-token",
				}
				token, err := creds.NewString(variables, "((webhook-token))").Evaluate()
				Expect(err).NotTo(HaveOccurred())
				fakeResource.WebhookTokenReturns(token)
				fakePipeline.ResourceReturns(fakeResource, true, nil)
				fakeResource.ResourceConfigIDReturns(1)
				fakeResource.ResourceConfigScopeIDReturns(2)
			})

			It("injects the proper pipelineDB", func() {
				Expect(dbTeam.PipelineCallCount()).To(Equal(1))
				resourceName := fakePipeline.ResourceArgsForCall(0)
				Expect(resourceName).To(Equal("resource-name"))
			})

			It("tries to find the resource", func() {
				Expect(fakePipeline.ResourceCallCount()).To(Equal(1))
				Expect(fakePipeline.ResourceArgsForCall(0)).To(Equal("resource-name"))
			})

			Context("when finding the resource succeeds", func() {
				BeforeEach(func() {
					fakePipeline.ResourceReturns(fakeResource, true, nil)
				})

				Context("when finding the resource types fails", func() {
					BeforeEach(func() {
						fakePipeline.ResourceTypesReturns(nil, errors.New("oops"))
					})

					It("returns 500", func() {
						Expect(response.StatusCode).To(Equal(http.StatusInternalServerError))
					})
				})

				Context("when finding the resource types succeeds", func() {
					var fakeResourceTypes db.ResourceTypes

					BeforeEach(func() {
						fakeResourceTypes = db.ResourceTypes{}
						fakePipeline.ResourceTypesReturns(fakeResourceTypes, nil)
					})

					It("checks with a nil version", func() {
						Expect(dbCheckFactory.TryCreateCheckCallCount()).To(Equal(1))
						_, actualResource, actualResourceTypes, actualFromVersion, manuallyTriggered := dbCheckFactory.TryCreateCheckArgsForCall(0)
						Expect(actualResource).To(Equal(fakeResource))
						Expect(actualResourceTypes).To(Equal(fakeResourceTypes))
						Expect(actualFromVersion).To(BeNil())
						Expect(manuallyTriggered).To(BeTrue())
					})

					Context("when checking fails", func() {
						BeforeEach(func() {
							dbCheckFactory.TryCreateCheckReturns(nil, false, errors.New("nope"))
						})

						It("returns 500", func() {
							Expect(response.StatusCode).To(Equal(http.StatusInternalServerError))
						})
					})

					Context("when checking does not create a new check", func() {
						BeforeEach(func() {
							dbCheckFactory.TryCreateCheckReturns(nil, false, nil)
						})

						It("returns 500", func() {
							Expect(response.StatusCode).To(Equal(http.StatusInternalServerError))
						})
					})

					Context("when checking creates a new check", func() {
						var fakeBuild *dbfakes.FakeBuild

						BeforeEach(func() {
							fakeBuild = new(dbfakes.FakeBuild)
							fakeBuild.IDReturns(10)
							fakeBuild.NameReturns("some-name")
							fakeBuild.TeamNameReturns("some-team")
							fakeBuild.StatusReturns("started")
							fakeBuild.StartTimeReturns(time.Date(2001, 01, 01, 0, 0, 0, 0, time.UTC))
							fakeBuild.EndTimeReturns(time.Date(2002, 01, 01, 0, 0, 0, 0, time.UTC))

							dbCheckFactory.TryCreateCheckReturns(fakeBuild, true, nil)
						})

						It("notify checker", func() {
							Expect(dbCheckFactory.NotifyCheckerCallCount()).To(Equal(1))
						})

						It("returns 201", func() {
							Expect(response.StatusCode).To(Equal(http.StatusCreated))
							Expect(ioutil.ReadAll(response.Body)).To(MatchJSON(`{
                 "id": 10,
								 "name": "some-name",
								 "team_name": "some-team",
								 "status": "started",
								 "api_url": "/api/v1/builds/10",
								 "start_time": 978307200,
								 "end_time": 1009843200
							}`))
						})
					})
				})
			})

			Context("when finding the resource fails", func() {
				BeforeEach(func() {
					fakePipeline.ResourceReturns(nil, false, errors.New("oops"))
				})

				It("returns 500", func() {
					Expect(response.StatusCode).To(Equal(http.StatusInternalServerError))
				})
			})

			Context("when the resource is not found", func() {
				BeforeEach(func() {
					fakePipeline.ResourceReturns(nil, false, nil)
				})

				It("returns 404", func() {
					Expect(response.StatusCode).To(Equal(http.StatusNotFound))
				})
			})
		})

		Context("when unauthorized", func() {
			BeforeEach(func() {
				fakeResource.WebhookTokenReturns("wrong-token")
				fakePipeline.ResourceReturns(fakeResource, true, nil)
			})
			It("returns 401", func() {
				Expect(response.StatusCode).To(Equal(http.StatusUnauthorized))
			})
		})
	})
})<|MERGE_RESOLUTION|>--- conflicted
+++ resolved
@@ -727,21 +727,13 @@
 						It("returns 201", func() {
 							Expect(response.StatusCode).To(Equal(http.StatusCreated))
 							Expect(ioutil.ReadAll(response.Body)).To(MatchJSON(`{
-<<<<<<< HEAD
-                 "id": 10,
-								 "name": "some-name",
-								 "team_name": "some-team",
-								 "status": "started",
-								 "api_url": "/api/v1/builds/10",
-								 "start_time": 978307200,
-								 "end_time": 1009843200
-=======
 								"id": 10,
+								"name": "some-name",
+								"team_name": "some-team",
 								"status": "started",
-								"create_time": 946684800,
+								"api_url": "/api/v1/builds/10",
 								"start_time": 978307200,
 								"end_time": 1009843200
->>>>>>> a7b49ad2
 							}`))
 						})
 					})
