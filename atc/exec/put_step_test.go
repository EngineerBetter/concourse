package exec_test

import (
	"context"
	"errors"

	. "github.com/onsi/ginkgo"
	. "github.com/onsi/gomega"
	"github.com/onsi/gomega/gbytes"

	"github.com/concourse/concourse/atc"
	"github.com/concourse/concourse/atc/db"
	"github.com/concourse/concourse/atc/db/dbfakes"
	"github.com/concourse/concourse/atc/exec"
	"github.com/concourse/concourse/atc/exec/build"
	"github.com/concourse/concourse/atc/exec/execfakes"
	"github.com/concourse/concourse/atc/resource"
	"github.com/concourse/concourse/atc/resource/resourcefakes"
	"github.com/concourse/concourse/atc/runtime"
	"github.com/concourse/concourse/atc/runtime/runtimefakes"
	"github.com/concourse/concourse/atc/worker"
	"github.com/concourse/concourse/atc/worker/workerfakes"
	"github.com/concourse/concourse/vars"
)

var _ = Describe("PutStep", func() {
	var (
		ctx    context.Context
		cancel func()

		fakeWorker                *workerfakes.FakeWorker
		fakeClient                *workerfakes.FakeClient
		fakeStrategy              *workerfakes.FakeContainerPlacementStrategy
		fakeResourceFactory       *resourcefakes.FakeResourceFactory
		fakeResource              *resourcefakes.FakeResource
		fakeResourceConfigFactory *dbfakes.FakeResourceConfigFactory
		fakeDelegate              *execfakes.FakePutDelegate
		putPlan                   *atc.PutPlan

		fakeArtifact        *runtimefakes.FakeArtifact
		fakeOtherArtifact   *runtimefakes.FakeArtifact
		fakeMountedArtifact *runtimefakes.FakeArtifact

		interpolatedResourceTypes atc.VersionedResourceTypes

		containerMetadata = db.ContainerMetadata{
			WorkingDirectory: resource.ResourcesDir("put"),
			Type:             db.ContainerTypePut,
			StepName:         "some-step",
		}

		stepMetadata = exec.StepMetadata{
			TeamID:       123,
			TeamName:     "some-team",
			BuildID:      42,
			BuildName:    "some-build",
			PipelineID:   4567,
			PipelineName: "some-pipeline",
		}

		repo  *build.Repository
		state *execfakes.FakeRunState

		putStep *exec.PutStep
		stepErr error

		credVarsTracker vars.CredVarsTracker

		stdoutBuf *gbytes.Buffer
		stderrBuf *gbytes.Buffer

		planID atc.PlanID

		versionResult  runtime.VersionResult
		clientErr      error
		someExitStatus int
	)

	BeforeEach(func() {
		ctx, cancel = context.WithCancel(context.Background())

		planID = atc.PlanID("some-plan-id")

		fakeStrategy = new(workerfakes.FakeContainerPlacementStrategy)
		fakeClient = new(workerfakes.FakeClient)
		fakeWorker = new(workerfakes.FakeWorker)
		fakeResourceFactory = new(resourcefakes.FakeResourceFactory)
		fakeResourceConfigFactory = new(dbfakes.FakeResourceConfigFactory)

		credVars := vars.StaticVariables{"custom-param": "source", "source-param": "super-secret-source"}
		credVarsTracker = vars.NewCredVarsTracker(credVars, true)

		fakeDelegate = new(execfakes.FakePutDelegate)
		stdoutBuf = gbytes.NewBuffer()
		stderrBuf = gbytes.NewBuffer()
		fakeDelegate.StdoutReturns(stdoutBuf)
		fakeDelegate.StderrReturns(stderrBuf)
		fakeDelegate.VariablesReturns(vars.NewCredVarsTracker(credVarsTracker, false))

		versionResult = runtime.VersionResult{
			Version:  atc.Version{"some": "version"},
			Metadata: []atc.MetadataField{{Name: "some", Value: "metadata"}},
		}

		fakeResource = new(resourcefakes.FakeResource)
		fakeResource.PutReturns(versionResult, nil)

		repo = build.NewRepository()
		state = new(execfakes.FakeRunState)
		state.ArtifactRepositoryReturns(repo)

		uninterpolatedResourceTypes := atc.VersionedResourceTypes{
			{
				ResourceType: atc.ResourceType{
					Name:   "custom-resource",
					Type:   "custom-type",
					Source: atc.Source{"some-custom": "((custom-param))"},
				},
				Version: atc.Version{"some-custom": "version"},
			},
		}

		interpolatedResourceTypes = atc.VersionedResourceTypes{
			{
				ResourceType: atc.ResourceType{
					Name:   "custom-resource",
					Type:   "custom-type",
					Source: atc.Source{"some-custom": "source"},
				},
				Version: atc.Version{"some-custom": "version"},
			},
		}

		putPlan = &atc.PutPlan{
			Name:                   "some-name",
			Resource:               "some-resource",
			Type:                   "some-resource-type",
			Source:                 atc.Source{"some": "((source-param))"},
			Params:                 atc.Params{"some-param": "some-value"},
			Tags:                   []string{"some", "tags"},
			VersionedResourceTypes: uninterpolatedResourceTypes,
		}

		fakeArtifact = new(runtimefakes.FakeArtifact)
		fakeOtherArtifact = new(runtimefakes.FakeArtifact)
		fakeMountedArtifact = new(runtimefakes.FakeArtifact)

		repo.RegisterArtifact("some-source", fakeArtifact)
		repo.RegisterArtifact("some-other-source", fakeOtherArtifact)
		repo.RegisterArtifact("some-mounted-source", fakeMountedArtifact)

		fakeResourceFactory.NewResourceReturns(fakeResource)

		someExitStatus = 0

	})

	AfterEach(func() {
		cancel()
	})

	JustBeforeEach(func() {
		plan := atc.Plan{
			ID:  atc.PlanID(planID),
			Put: putPlan,
		}

		fakeClient.RunPutStepReturns(
			worker.PutResult{ExitStatus: someExitStatus, VersionResult: versionResult},
			clientErr,
		)

		putStep = exec.NewPutStep(
			plan.ID,
			*plan.Put,
			stepMetadata,
			containerMetadata,
			fakeResourceFactory,
			fakeResourceConfigFactory,
			fakeStrategy,
			fakeClient,
			fakeDelegate,
		)

		stepErr = putStep.Run(ctx, state)
	})

	Context("inputs", func() {
		Context("when inputs are specified with 'all' keyword", func() {
			BeforeEach(func() {
				putPlan.Inputs = &atc.InputsConfig{
					All: true,
				}
			})

			It("calls RunPutStep with all inputs", func() {
				_, _, _, actualContainerSpec, _, _, _, _, _, _, _ := fakeClient.RunPutStepArgsForCall(0)
				Expect(actualContainerSpec.ArtifactByPath).To(HaveLen(3))
				Expect(actualContainerSpec.ArtifactByPath["/tmp/build/put/some-other-source"]).To(Equal(fakeOtherArtifact))
				Expect(actualContainerSpec.ArtifactByPath["/tmp/build/put/some-mounted-source"]).To(Equal(fakeMountedArtifact))
				Expect(actualContainerSpec.ArtifactByPath["/tmp/build/put/some-source"]).To(Equal(fakeArtifact))
			})
		})

		Context("when inputs are left blank", func() {
			It("calls RunPutStep with all inputs", func() {
				_, _, _, actualContainerSpec, _, _, _, _, _, _, _ := fakeClient.RunPutStepArgsForCall(0)
				Expect(actualContainerSpec.ArtifactByPath).To(HaveLen(3))
				Expect(actualContainerSpec.ArtifactByPath["/tmp/build/put/some-other-source"]).To(Equal(fakeOtherArtifact))
				Expect(actualContainerSpec.ArtifactByPath["/tmp/build/put/some-mounted-source"]).To(Equal(fakeMountedArtifact))
				Expect(actualContainerSpec.ArtifactByPath["/tmp/build/put/some-source"]).To(Equal(fakeArtifact))
			})
		})

		Context("when only some inputs are specified ", func() {
			BeforeEach(func() {
				putPlan.Inputs = &atc.InputsConfig{
					Specified: []string{"some-source", "some-other-source"},
				}
			})

<<<<<<< HEAD
			Context("when the inputs are detected", func() {
				Context("when the params are only strings", func() {
					BeforeEach(func() {
						putPlan.Inputs = &atc.InputsConfig{
							Detect: true,
						}
						putPlan.Params = atc.Params{"some-param": "some-source/source", "another-param": "does-not-exist", "number-param": 123}
					})

					It("initializes the container with detected inputs", func() {
						_, _, _, _, _, containerSpec, _ := fakeWorker.FindOrCreateContainerArgsForCall(0)
						Expect(containerSpec.Inputs).To(HaveLen(1))
						Expect([]worker.ArtifactSource{
							containerSpec.Inputs[0].Source(),
						}).To(ConsistOf(
							exec.PutResourceSource{fakeSource},
						))
					})
				})

				Context("when the params have maps and slices", func() {
					BeforeEach(func() {
						putPlan.Inputs = &atc.InputsConfig{
							Detect: true,
						}
						putPlan.Params = atc.Params{"some-slice": []interface{}{[]interface{}{"some-source/source", "does-not-exist", 123}, []interface{}{"does not exist-2"}}, "some-map": map[string]interface{}{"key": "some-other-source/source"}}
					})

					It("initializes the container with detected inputs", func() {
						_, _, _, _, _, containerSpec, _ := fakeWorker.FindOrCreateContainerArgsForCall(0)
						Expect(containerSpec.Inputs).To(HaveLen(2))
						Expect([]worker.ArtifactSource{
							containerSpec.Inputs[0].Source(),
							containerSpec.Inputs[1].Source(),
						}).To(ConsistOf(
							exec.PutResourceSource{fakeSource},
							exec.PutResourceSource{fakeOtherSource},
						))
					})
				})
			})

			It("puts the resource with the given context", func() {
				Expect(fakeResource.PutCallCount()).To(Equal(1))
				putCtx, _, _, _ := fakeResource.PutArgsForCall(0)
				Expect(putCtx).To(Equal(ctx))
=======
			It("calls RunPutStep with specified inputs", func() {
				_, _, _, containerSpec, _, _, _, _, _, _, _ := fakeClient.RunPutStepArgsForCall(0)
				Expect(containerSpec.ArtifactByPath).To(HaveLen(2))
				Expect(containerSpec.ArtifactByPath["/tmp/build/put/some-other-source"]).To(Equal(fakeOtherArtifact))
				Expect(containerSpec.ArtifactByPath["/tmp/build/put/some-source"]).To(Equal(fakeArtifact))
>>>>>>> e2c3b9fe
			})
		})
	})

	It("calls workerClient -> RunPutStep with the appropriate arguments", func() {
		Expect(fakeClient.RunPutStepCallCount()).To(Equal(1))
		actualContext, _, actualOwner, actualContainerSpec, actualWorkerSpec, actualStrategy, actualContainerMetadata, actualImageFetcherSpec, actualProcessSpec, actualEventDelegate, actualResource := fakeClient.RunPutStepArgsForCall(0)

		Expect(actualContext).To(Equal(ctx))
		Expect(actualOwner).To(Equal(db.NewBuildStepContainerOwner(42, atc.PlanID(planID), 123)))
		Expect(actualContainerSpec.ImageSpec).To(Equal(worker.ImageSpec{
			ResourceType: "some-resource-type",
		}))
		Expect(actualContainerSpec.Tags).To(Equal([]string{"some", "tags"}))
		Expect(actualContainerSpec.TeamID).To(Equal(123))
		Expect(actualContainerSpec.Env).To(Equal(stepMetadata.Env()))
		Expect(actualContainerSpec.Dir).To(Equal("/tmp/build/put"))

		Expect(actualContainerSpec.ArtifactByPath).To(HaveLen(3))
		Expect(actualContainerSpec.ArtifactByPath["/tmp/build/put/some-other-source"]).To(Equal(fakeOtherArtifact))
		Expect(actualContainerSpec.ArtifactByPath["/tmp/build/put/some-mounted-source"]).To(Equal(fakeMountedArtifact))
		Expect(actualContainerSpec.ArtifactByPath["/tmp/build/put/some-source"]).To(Equal(fakeArtifact))

		Expect(actualWorkerSpec).To(Equal(worker.WorkerSpec{
			TeamID:        123,
			Tags:          []string{"some", "tags"},
			ResourceType:  "some-resource-type",
			ResourceTypes: interpolatedResourceTypes,
		}))
		Expect(actualStrategy).To(Equal(fakeStrategy))

		Expect(actualContainerMetadata).To(Equal(containerMetadata))
		Expect(actualImageFetcherSpec.ResourceTypes).To(Equal(interpolatedResourceTypes))
		Expect(actualImageFetcherSpec.Delegate).To(Equal(fakeDelegate))

		Expect(actualProcessSpec).To(Equal(
			runtime.ProcessSpec{
				Path:         "/opt/resource/out",
				Args:         []string{resource.ResourcesDir("put")},
				StdoutWriter: stdoutBuf,
				StderrWriter: stderrBuf,
			}))
		Expect(actualEventDelegate).To(Equal(fakeDelegate))
		Expect(actualResource).To(Equal(fakeResource))
	})

	Context("when creds tracker can initialize the resource", func() {
		var (
			fakeResourceConfig *dbfakes.FakeResourceConfig
		)

		BeforeEach(func() {
			fakeResourceConfig = new(dbfakes.FakeResourceConfig)
			fakeResourceConfig.IDReturns(1)

			fakeResourceConfigFactory.FindOrCreateResourceConfigReturns(fakeResourceConfig, nil)

			fakeWorker.NameReturns("some-worker")
		})

		It("secrets are tracked", func() {
			mapit := vars.NewMapCredVarsTrackerIterator()
			credVarsTracker.IterateInterpolatedCreds(mapit)
			Expect(mapit.Data["custom-param"]).To(Equal("source"))
			Expect(mapit.Data["source-param"]).To(Equal("super-secret-source"))
		})

		It("creates a resource with the correct source and params", func() {
			actualSource, actualParams, _ := fakeResourceFactory.NewResourceArgsForCall(0)
			Expect(actualSource).To(Equal(atc.Source{"some": "super-secret-source"}))
			Expect(actualParams).To(Equal(atc.Params{"some-param": "some-value"}))

			_, _, _, _, _, _, _, _, _, _, actualResource := fakeClient.RunPutStepArgsForCall(0)
			Expect(actualResource).To(Equal(fakeResource))
		})

	})

	It("saves the build output", func() {
		Expect(fakeDelegate.SaveOutputCallCount()).To(Equal(1))

		_, plan, actualSource, actualResourceTypes, info := fakeDelegate.SaveOutputArgsForCall(0)
		Expect(plan.Name).To(Equal("some-name"))
		Expect(plan.Type).To(Equal("some-resource-type"))
		Expect(plan.Resource).To(Equal("some-resource"))
		Expect(actualSource).To(Equal(atc.Source{"some": "super-secret-source"}))
		Expect(actualResourceTypes).To(Equal(interpolatedResourceTypes))
		Expect(info.Version).To(Equal(atc.Version{"some": "version"}))
		Expect(info.Metadata).To(Equal([]atc.MetadataField{{"some", "metadata"}}))
	})

	Context("when the step.Plan.Resource is blank", func() {
		BeforeEach(func() {
			putPlan.Resource = ""
		})

		It("is successful", func() {
			Expect(putStep.Succeeded()).To(BeTrue())
		})

		It("does not save the build output", func() {
			Expect(fakeDelegate.SaveOutputCallCount()).To(Equal(0))
		})
	})

	Context("when RunPutStep succeeds", func() {
		It("finishes via the delegate", func() {
			Expect(fakeDelegate.FinishedCallCount()).To(Equal(1))
			_, status, info := fakeDelegate.FinishedArgsForCall(0)
			Expect(status).To(Equal(exec.ExitStatus(0)))
			Expect(info.Version).To(Equal(atc.Version{"some": "version"}))
			Expect(info.Metadata).To(Equal([]atc.MetadataField{{Name: "some", Value: "metadata"}}))
		})

		It("stores the version result as the step result", func() {
			Expect(state.StoreResultCallCount()).To(Equal(1))
			sID, sVal := state.StoreResultArgsForCall(0)
			Expect(sID).To(Equal(planID))
			Expect(sVal).To(Equal(versionResult))
		})

		It("is successful", func() {
			Expect(putStep.Succeeded()).To(BeTrue())
		})
	})

	Context("when RunPutStep exits unsuccessfully", func() {
		BeforeEach(func() {
			versionResult = runtime.VersionResult{}
			someExitStatus = 42
		})

		It("finishes the step via the delegate", func() {
			Expect(fakeDelegate.FinishedCallCount()).To(Equal(1))
			_, status, info := fakeDelegate.FinishedArgsForCall(0)
			Expect(status).To(Equal(exec.ExitStatus(42)))
			Expect(info).To(BeZero())
		})

		It("returns nil", func() {
			Expect(stepErr).ToNot(HaveOccurred())
		})

		It("is not successful", func() {
			Expect(putStep.Succeeded()).To(BeFalse())
		})
	})

	Context("when RunPutStep exits with an error", func() {
		disaster := errors.New("oh no")

		BeforeEach(func() {
			versionResult = runtime.VersionResult{}
			clientErr = disaster
		})

		It("does not finish the step via the delegate", func() {
			Expect(fakeDelegate.FinishedCallCount()).To(Equal(0))
		})

		It("returns the error", func() {
			Expect(stepErr).To(Equal(disaster))
		})

		It("is not successful", func() {
			Expect(putStep.Succeeded()).To(BeFalse())
		})
	})
})<|MERGE_RESOLUTION|>--- conflicted
+++ resolved
@@ -219,60 +219,56 @@
 				}
 			})
 
-<<<<<<< HEAD
-			Context("when the inputs are detected", func() {
-				Context("when the params are only strings", func() {
-					BeforeEach(func() {
-						putPlan.Inputs = &atc.InputsConfig{
-							Detect: true,
-						}
-						putPlan.Params = atc.Params{"some-param": "some-source/source", "another-param": "does-not-exist", "number-param": 123}
-					})
-
-					It("initializes the container with detected inputs", func() {
-						_, _, _, _, _, containerSpec, _ := fakeWorker.FindOrCreateContainerArgsForCall(0)
-						Expect(containerSpec.Inputs).To(HaveLen(1))
-						Expect([]worker.ArtifactSource{
-							containerSpec.Inputs[0].Source(),
-						}).To(ConsistOf(
-							exec.PutResourceSource{fakeSource},
-						))
-					})
-				})
-
-				Context("when the params have maps and slices", func() {
-					BeforeEach(func() {
-						putPlan.Inputs = &atc.InputsConfig{
-							Detect: true,
-						}
-						putPlan.Params = atc.Params{"some-slice": []interface{}{[]interface{}{"some-source/source", "does-not-exist", 123}, []interface{}{"does not exist-2"}}, "some-map": map[string]interface{}{"key": "some-other-source/source"}}
-					})
-
-					It("initializes the container with detected inputs", func() {
-						_, _, _, _, _, containerSpec, _ := fakeWorker.FindOrCreateContainerArgsForCall(0)
-						Expect(containerSpec.Inputs).To(HaveLen(2))
-						Expect([]worker.ArtifactSource{
-							containerSpec.Inputs[0].Source(),
-							containerSpec.Inputs[1].Source(),
-						}).To(ConsistOf(
-							exec.PutResourceSource{fakeSource},
-							exec.PutResourceSource{fakeOtherSource},
-						))
-					})
-				})
-			})
-
-			It("puts the resource with the given context", func() {
-				Expect(fakeResource.PutCallCount()).To(Equal(1))
-				putCtx, _, _, _ := fakeResource.PutArgsForCall(0)
-				Expect(putCtx).To(Equal(ctx))
-=======
 			It("calls RunPutStep with specified inputs", func() {
 				_, _, _, containerSpec, _, _, _, _, _, _, _ := fakeClient.RunPutStepArgsForCall(0)
 				Expect(containerSpec.ArtifactByPath).To(HaveLen(2))
 				Expect(containerSpec.ArtifactByPath["/tmp/build/put/some-other-source"]).To(Equal(fakeOtherArtifact))
 				Expect(containerSpec.ArtifactByPath["/tmp/build/put/some-source"]).To(Equal(fakeArtifact))
->>>>>>> e2c3b9fe
+			})
+		})
+
+		Context("when the inputs are detected", func() {
+			BeforeEach(func() {
+				putPlan.Inputs = &atc.InputsConfig{
+					Detect: true,
+				}
+			})
+
+			Context("when the params are only strings", func() {
+				BeforeEach(func() {
+					putPlan.Params = atc.Params{
+						"some-param":    "some-source/source",
+						"another-param": "does-not-exist",
+						"number-param":  123,
+					}
+				})
+
+				It("calls RunPutStep with detected inputs", func() {
+					_, _, _, containerSpec, _, _, _, _, _, _, _ := fakeClient.RunPutStepArgsForCall(0)
+					Expect(containerSpec.ArtifactByPath).To(HaveLen(1))
+					Expect(containerSpec.ArtifactByPath["/tmp/build/put/some-source"]).To(Equal(fakeArtifact))
+				})
+			})
+
+			Context("when the params have maps and slices", func() {
+				BeforeEach(func() {
+					putPlan.Params = atc.Params{
+						"some-slice": []interface{}{
+							[]interface{}{"some-source/source", "does-not-exist", 123},
+							[]interface{}{"does not exist-2"},
+						},
+						"some-map": map[string]interface{}{
+							"key": "some-other-source/source",
+						},
+					}
+				})
+
+				It("calls RunPutStep with detected inputs", func() {
+					_, _, _, containerSpec, _, _, _, _, _, _, _ := fakeClient.RunPutStepArgsForCall(0)
+					Expect(containerSpec.ArtifactByPath).To(HaveLen(2))
+					Expect(containerSpec.ArtifactByPath["/tmp/build/put/some-other-source"]).To(Equal(fakeOtherArtifact))
+					Expect(containerSpec.ArtifactByPath["/tmp/build/put/some-source"]).To(Equal(fakeArtifact))
+				})
 			})
 		})
 	})
