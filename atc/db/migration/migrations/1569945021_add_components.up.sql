--- conflicted
+++ resolved
@@ -15,10 +15,9 @@
     ('scheduler', '10s'),
     ('scanner', '1m'),
     ('checker', '10s'),
-<<<<<<< HEAD
-    ('build-reaper', '30s'),
-    ('syslog-drainer', '30s'),
-    ('build-collector', '30s'),
+    ('reaper', '30s'),
+    ('drainer', '30s');
+    ('collector', '30s'),
     ('worker-collector', '30s'),
     ('resource-cache-use-collector', '30s'),
     ('resource-cache-collector', '30s'),
@@ -28,10 +27,5 @@
     ('volume-collector', '30s'),
     ('container-collector', '30s'),
     ('check-collector', '30s');
-=======
-    ('collector', '30s'),
-    ('reaper', '30s'),
-    ('drainer', '30s');
->>>>>>> 5446de07
 
 COMMIT;