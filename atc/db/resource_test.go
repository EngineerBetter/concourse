package db_test

import (
	"errors"
	"strconv"

	"github.com/cloudfoundry/bosh-cli/director/template"
	"github.com/concourse/concourse/atc"
	"github.com/concourse/concourse/atc/creds"
	"github.com/concourse/concourse/atc/db"
	"github.com/concourse/concourse/atc/db/algorithm"
	. "github.com/onsi/ginkgo"
	. "github.com/onsi/gomega"
)

var _ = Describe("Resource", func() {
	var pipeline db.Pipeline

	BeforeEach(func() {
		var (
			created bool
			err     error
		)

		pipeline, created, err = defaultTeam.SavePipeline(
			"pipeline-with-resources",
			atc.Config{
				Resources: atc.ResourceConfigs{
					{
						Name:    "some-resource",
						Type:    "registry-image",
						Source:  atc.Source{"some": "repository"},
						Version: atc.Version{"ref": "abcdef"},
					},
					{
						Name:   "some-other-resource",
						Public: true,
						Type:   "git",
						Source: atc.Source{"some": "other-repository"},
					},
					{
						Name:   "some-secret-resource",
						Public: false,
						Type:   "git",
						Source: atc.Source{"some": "((secret-repository))"},
					},
					{
						Name:         "some-resource-custom-check",
						Type:         "git",
						Source:       atc.Source{"some": "some-repository"},
						CheckEvery:   "10ms",
						CheckTimeout: "1m",
					},
				},
			},
			0,
			db.PipelineUnpaused,
		)
		Expect(err).ToNot(HaveOccurred())
		Expect(created).To(BeTrue())
	})

	Describe("(Pipeline).Resources", func() {
		var resources []db.Resource

		JustBeforeEach(func() {
			var err error
			resources, err = pipeline.Resources()
			Expect(err).ToNot(HaveOccurred())
		})

		It("returns the resources", func() {
			Expect(resources).To(HaveLen(4))

			ids := map[int]struct{}{}

			for _, r := range resources {
				ids[r.ID()] = struct{}{}

				switch r.Name() {
				case "some-resource":
					Expect(r.Type()).To(Equal("registry-image"))
					Expect(r.Source()).To(Equal(atc.Source{"some": "repository"}))
					Expect(r.ConfigPinnedVersion()).To(Equal(atc.Version{"ref": "abcdef"}))
					Expect(r.CurrentPinnedVersion()).To(Equal(r.ConfigPinnedVersion()))
				case "some-other-resource":
					Expect(r.Type()).To(Equal("git"))
					Expect(r.Source()).To(Equal(atc.Source{"some": "other-repository"}))
				case "some-secret-resource":
					Expect(r.Type()).To(Equal("git"))
					Expect(r.Source()).To(Equal(atc.Source{"some": "((secret-repository))"}))
				case "some-resource-custom-check":
					Expect(r.Type()).To(Equal("git"))
					Expect(r.Source()).To(Equal(atc.Source{"some": "some-repository"}))
					Expect(r.CheckEvery()).To(Equal("10ms"))
					Expect(r.CheckTimeout()).To(Equal("1m"))
				}
			}
		})
	})

	Describe("(Pipeline).Resource", func() {
		var (
			err      error
			found    bool
			resource db.Resource
		)

		Context("when the resource exists", func() {
			BeforeEach(func() {
				resource, found, err = pipeline.Resource("some-resource")
				Expect(err).ToNot(HaveOccurred())
			})

			It("returns the resource", func() {
				Expect(found).To(BeTrue())
				Expect(resource.Name()).To(Equal("some-resource"))
				Expect(resource.Type()).To(Equal("registry-image"))
				Expect(resource.Source()).To(Equal(atc.Source{"some": "repository"}))
			})

			Context("when the resource config id is set on the resource for the first time", func() {
				var resourceScope db.ResourceConfigScope
				var versionsDB *algorithm.VersionsDB

				BeforeEach(func() {
					setupTx, err := dbConn.Begin()
					Expect(err).ToNot(HaveOccurred())

					brt := db.BaseResourceType{
						Name: "registry-image",
					}

					_, err = brt.FindOrCreate(setupTx, false)
					Expect(err).NotTo(HaveOccurred())
					Expect(setupTx.Commit()).To(Succeed())

					versionsDB, err = pipeline.LoadVersionsDB()
					Expect(err).ToNot(HaveOccurred())

					resourceScope, err = resource.SetResourceConfig(logger, atc.Source{"some": "repository"}, creds.VersionedResourceTypes{})
					Expect(err).NotTo(HaveOccurred())

					err = resourceScope.SetCheckError(errors.New("oops"))
					Expect(err).NotTo(HaveOccurred())

					found, err = resource.Reload()
					Expect(err).NotTo(HaveOccurred())
				})

				It("returns the resource config check error and bumps the pipeline cache index", func() {
					Expect(found).To(BeTrue())
					Expect(resource.ResourceConfigID()).To(Equal(resourceScope.ResourceConfig().ID()))
					Expect(resource.CheckError()).To(Equal(errors.New("oops")))

					cachedVersionsDB, err := pipeline.LoadVersionsDB()
					Expect(err).ToNot(HaveOccurred())
					Expect(versionsDB != cachedVersionsDB).To(BeTrue(), "Expected VersionsDB to be different objects")
				})

				Context("when the resource config id is already set on the resource", func() {
					BeforeEach(func() {
						versionsDB, err = pipeline.LoadVersionsDB()
						Expect(err).ToNot(HaveOccurred())
					})

					It("does not bump the cache index", func() {
						resourceScope, err = resource.SetResourceConfig(logger, atc.Source{"some": "repository"}, creds.VersionedResourceTypes{})
						Expect(err).NotTo(HaveOccurred())

						cachedVersionsDB, err := pipeline.LoadVersionsDB()
						Expect(err).ToNot(HaveOccurred())
						Expect(versionsDB == cachedVersionsDB).To(BeTrue(), "Expected VersionsDB to be the same")
					})
				})
			})

			Context("when the resource config id is not set on the resource", func() {
				It("returns nil for the resource config check error", func() {
					Expect(found).To(BeTrue())
					Expect(resource.ResourceConfigID()).To(Equal(0))
					Expect(resource.CheckError()).To(BeNil())
				})
			})
		})

		Context("when the resource does not exist", func() {
			JustBeforeEach(func() {
				resource, found, err = pipeline.Resource("bonkers")
				Expect(err).ToNot(HaveOccurred())
			})

			It("returns nil", func() {
				Expect(found).To(BeFalse())
				Expect(resource).To(BeNil())
			})
		})
	})

	Describe("SetResourceConfig", func() {
		var pipeline db.Pipeline
		var config atc.Config

		BeforeEach(func() {
			var created bool
			var err error
			config = atc.Config{
				ResourceTypes: atc.ResourceTypes{
					{
						Name:                 "some-resourceType",
						Type:                 "base",
						Source:               atc.Source{"some": "repository"},
						UniqueVersionHistory: true,
					},
				},
				Resources: atc.ResourceConfigs{
					{
						Name:   "some-resource",
						Type:   "some-type",
						Source: atc.Source{"some": "repository"},
					},
					{
						Name:   "some-other-resource",
						Type:   "some-type",
						Source: atc.Source{"some": "repository"},
					},
					{
						Name:   "pipeline-resource",
						Type:   "some-resourceType",
						Source: atc.Source{"some": "repository"},
					},
					{
						Name:   "other-pipeline-resource",
						Type:   "some-resourceType",
						Source: atc.Source{"some": "repository"},
					},
				},
			}

			pipeline, created, err = defaultTeam.SavePipeline(
				"pipeline-with-same-resources",
				config,
				0,
				db.PipelineUnpaused,
			)
			Expect(err).ToNot(HaveOccurred())
			Expect(created).To(BeTrue())
		})

		Context("when the enable global resources flag is set to true", func() {
			BeforeEach(func() {
				atc.EnableGlobalResources = true
			})

			Context("when the resource uses a base resource type with shared version history", func() {
				var (
					resourceScope1 db.ResourceConfigScope
					resourceScope2 db.ResourceConfigScope
					resource1      db.Resource
					resource2      db.Resource
				)

				BeforeEach(func() {
					var found bool
					var err error
					resource1, found, err = pipeline.Resource("some-resource")
					Expect(err).ToNot(HaveOccurred())
					Expect(found).To(BeTrue())

					setupTx, err := dbConn.Begin()
					Expect(err).ToNot(HaveOccurred())

					brt := db.BaseResourceType{
						Name: "some-type",
					}

					_, err = brt.FindOrCreate(setupTx, false)
					Expect(err).NotTo(HaveOccurred())
					Expect(setupTx.Commit()).To(Succeed())

					resourceScope1, err = resource1.SetResourceConfig(logger, atc.Source{"some": "repository"}, creds.VersionedResourceTypes{})
					Expect(err).NotTo(HaveOccurred())

					err = resourceScope1.SetCheckError(errors.New("oops"))
					Expect(err).NotTo(HaveOccurred())

					found, err = resource1.Reload()
					Expect(err).NotTo(HaveOccurred())
					Expect(found).To(BeTrue())
				})

				It("has the resource config id and resource config scope id set on the resource", func() {
					Expect(resourceScope1.Resource()).To(BeNil())
					Expect(resource1.ResourceConfigID()).To(Equal(resourceScope1.ResourceConfig().ID()))
					Expect(resource1.ResourceConfigScopeID()).To(Equal(resourceScope1.ID()))
				})

				Context("when another resource uses the same resource config", func() {
					BeforeEach(func() {
						var found bool
						var err error
						resource2, found, err = pipeline.Resource("some-other-resource")
						Expect(err).ToNot(HaveOccurred())
						Expect(found).To(BeTrue())

						resourceScope2, err = resource2.SetResourceConfig(logger, atc.Source{"some": "repository"}, creds.VersionedResourceTypes{})
						Expect(err).NotTo(HaveOccurred())

						found, err = resource2.Reload()
						Expect(err).NotTo(HaveOccurred())
						Expect(found).To(BeTrue())
					})

					It("has the same resource config id and resource config scope id as the first resource", func() {
						Expect(resourceScope2.CheckError()).To(Equal(errors.New("oops")))

						Expect(resource2.ResourceConfigID()).To(Equal(resourceScope2.ResourceConfig().ID()))
						Expect(resource2.ResourceConfigScopeID()).To(Equal(resourceScope2.ID()))
						Expect(resource1.ResourceConfigID()).To(Equal(resource2.ResourceConfigID()))
						Expect(resource1.ResourceConfigScopeID()).To(Equal(resource2.ResourceConfigScopeID()))
					})
				})
			})

			Context("when the resource uses a base resource type that has unique version history", func() {
				var (
					resourceScope1 db.ResourceConfigScope
					resourceScope2 db.ResourceConfigScope
					resource1      db.Resource
					resource2      db.Resource
				)

				BeforeEach(func() {
					var found bool
					var err error
					resource1, found, err = pipeline.Resource("some-resource")
					Expect(err).ToNot(HaveOccurred())
					Expect(found).To(BeTrue())

					setupTx, err := dbConn.Begin()
					Expect(err).ToNot(HaveOccurred())

					brt := db.BaseResourceType{
						Name: "some-type",
					}

					_, err = brt.FindOrCreate(setupTx, true)
					Expect(err).NotTo(HaveOccurred())
					Expect(setupTx.Commit()).To(Succeed())

					resourceScope1, err = resource1.SetResourceConfig(logger, atc.Source{"some": "repository"}, creds.VersionedResourceTypes{})
					Expect(err).NotTo(HaveOccurred())

					found, err = resource1.Reload()
					Expect(err).NotTo(HaveOccurred())
					Expect(found).To(BeTrue())
				})

				It("has the resource config id and resource config scope id set on the resource", func() {
					Expect(resource1.ResourceConfigID()).To(Equal(resourceScope1.ResourceConfig().ID()))
					Expect(resource1.ResourceConfigScopeID()).To(Equal(resourceScope1.ID()))
				})

				Context("when another resource uses the same resource config", func() {
					BeforeEach(func() {
						var found bool
						var err error
						resource2, found, err = pipeline.Resource("some-other-resource")
						Expect(err).ToNot(HaveOccurred())
						Expect(found).To(BeTrue())

						resourceScope2, err = resource2.SetResourceConfig(logger, atc.Source{"some": "repository"}, creds.VersionedResourceTypes{})
						Expect(err).NotTo(HaveOccurred())

						found, err = resource2.Reload()
						Expect(err).NotTo(HaveOccurred())
						Expect(found).To(BeTrue())
					})

					It("has a different resource config scope id than the first resource", func() {
						Expect(resource2.ResourceConfigID()).To(Equal(resourceScope2.ResourceConfig().ID()))
						Expect(resource2.ResourceConfigScopeID()).To(Equal(resourceScope2.ID()))
						Expect(resource1.ResourceConfigID()).To(Equal(resource2.ResourceConfigID()))
						Expect(resource1.ResourceConfigScopeID()).ToNot(Equal(resource2.ResourceConfigScopeID()))
					})
				})
			})

			Context("when the resource uses a resource type that is specified in the pipeline config to have a unique version history", func() {
				var (
					resourceScope1 db.ResourceConfigScope
					resourceScope2 db.ResourceConfigScope
					resource1      db.Resource
					resource2      db.Resource
					resourceTypes  db.ResourceTypes
				)

				BeforeEach(func() {
					var found bool
					var err error
					resource1, found, err = pipeline.Resource("pipeline-resource")
					Expect(err).ToNot(HaveOccurred())
					Expect(found).To(BeTrue())

					setupTx, err := dbConn.Begin()
					Expect(err).ToNot(HaveOccurred())

					brt := db.BaseResourceType{
						Name: "base",
					}

					_, err = brt.FindOrCreate(setupTx, false)
					Expect(err).NotTo(HaveOccurred())
					Expect(setupTx.Commit()).To(Succeed())

					resourceTypes, err = pipeline.ResourceTypes()
					Expect(err).ToNot(HaveOccurred())

					vrt, err := resourceTypes.Deserialize()
					Expect(err).ToNot(HaveOccurred())

					resourceScope1, err = resource1.SetResourceConfig(logger, atc.Source{"some": "repository"}, creds.NewVersionedResourceTypes(template.StaticVariables{}, vrt))
					Expect(err).NotTo(HaveOccurred())

					found, err = resource1.Reload()
					Expect(err).NotTo(HaveOccurred())
					Expect(found).To(BeTrue())
				})

				It("has the resource config id and resource config scope id set on the resource", func() {
					Expect(resourceScope1.Resource()).ToNot(BeNil())
					Expect(resource1.ResourceConfigScopeID()).To(Equal(resourceScope1.ID()))
					Expect(resource1.ResourceConfigID()).To(Equal(resourceScope1.ResourceConfig().ID()))
				})

				Context("when another resource uses the same resource config", func() {
					BeforeEach(func() {
						var found bool
						var err error
						resource2, found, err = pipeline.Resource("other-pipeline-resource")
						Expect(err).ToNot(HaveOccurred())
						Expect(found).To(BeTrue())

						vrt, err := resourceTypes.Deserialize()
						Expect(err).ToNot(HaveOccurred())

						resourceScope2, err = resource2.SetResourceConfig(logger, atc.Source{"some": "repository"}, creds.NewVersionedResourceTypes(template.StaticVariables{}, vrt))
						Expect(err).NotTo(HaveOccurred())

						found, err = resource2.Reload()
						Expect(err).NotTo(HaveOccurred())
						Expect(found).To(BeTrue())
					})

					It("has a different resource config scope id than the first resource", func() {
						Expect(resource2.ResourceConfigID()).To(Equal(resourceScope2.ResourceConfig().ID()))
						Expect(resource1.ResourceConfigScopeID()).ToNot(Equal(resource2.ResourceConfigScopeID()))
					})
				})

				Context("when the resource has a new resource config id and is still unique", func() {
					var newResourceConfigScope db.ResourceConfigScope

					BeforeEach(func() {
						config.Resources[2].Source = atc.Source{"some": "other-repo"}
						newPipeline, _, err := defaultTeam.SavePipeline(
							"pipeline-with-same-resources",
							config,
							pipeline.ConfigVersion(),
							db.PipelineUnpaused,
						)
						Expect(err).ToNot(HaveOccurred())

						var found bool
						resource1, found, err = newPipeline.Resource("pipeline-resource")
						Expect(err).ToNot(HaveOccurred())
						Expect(found).To(BeTrue())

						vrt, err := resourceTypes.Deserialize()
						Expect(err).ToNot(HaveOccurred())

						newResourceConfigScope, err = resource1.SetResourceConfig(logger, atc.Source{"some": "other-repo"}, creds.NewVersionedResourceTypes(template.StaticVariables{}, vrt))
						Expect(err).NotTo(HaveOccurred())

						found, err = resource1.Reload()
						Expect(err).NotTo(HaveOccurred())
						Expect(found).To(BeTrue())
					})

					It("should have a new scope", func() {
						Expect(newResourceConfigScope.ID()).ToNot(Equal(resourceScope1.ID()))
						Expect(resource1.ResourceConfigScopeID()).To(Equal(newResourceConfigScope.ID()))
					})
				})

				Context("when the resource is altered to shared version history", func() {
					var newResourceConfigScope db.ResourceConfigScope

					BeforeEach(func() {
						config.ResourceTypes[0].UniqueVersionHistory = false
						newPipeline, _, err := defaultTeam.SavePipeline(
							"pipeline-with-same-resources",
							config,
							pipeline.ConfigVersion(),
							db.PipelineUnpaused,
						)
						Expect(err).ToNot(HaveOccurred())

						var found bool
						resource1, found, err = newPipeline.Resource("pipeline-resource")
						Expect(err).ToNot(HaveOccurred())
						Expect(found).To(BeTrue())

						resourceTypes, err = newPipeline.ResourceTypes()
						Expect(err).ToNot(HaveOccurred())

						vrt, err := resourceTypes.Deserialize()
						Expect(err).ToNot(HaveOccurred())

						newResourceConfigScope, err = resource1.SetResourceConfig(logger, atc.Source{"some": "repository"}, creds.NewVersionedResourceTypes(template.StaticVariables{}, vrt))
						Expect(err).NotTo(HaveOccurred())

						found, err = resource1.Reload()
						Expect(err).NotTo(HaveOccurred())
						Expect(found).To(BeTrue())
					})

					It("should have a new scope", func() {
						Expect(newResourceConfigScope.ID()).ToNot(Equal(resourceScope1.ID()))
						Expect(newResourceConfigScope.Resource()).To(BeNil())
						Expect(resource1.ResourceConfigScopeID()).To(Equal(newResourceConfigScope.ID()))
					})
				})
			})
		})

		Context("when the enable global resources flag is set to false, all resources will have a unique history", func() {
			BeforeEach(func() {
				atc.EnableGlobalResources = false
			})

			Context("when the resource uses a base resource type with shared version history", func() {
				var (
					resource1 db.Resource
					resource2 db.Resource
				)

				BeforeEach(func() {
					var found bool
					var err error
					resource1, found, err = pipeline.Resource("some-resource")
					Expect(err).ToNot(HaveOccurred())
					Expect(found).To(BeTrue())

					resource2, found, err = pipeline.Resource("some-other-resource")
					Expect(err).ToNot(HaveOccurred())
					Expect(found).To(BeTrue())

					setupTx, err := dbConn.Begin()
					Expect(err).ToNot(HaveOccurred())

					brt := db.BaseResourceType{
						Name: "some-type",
					}

					_, err = brt.FindOrCreate(setupTx, false)
					Expect(err).NotTo(HaveOccurred())
					Expect(setupTx.Commit()).To(Succeed())

					_, err = resource1.SetResourceConfig(logger, atc.Source{"some": "repository"}, creds.VersionedResourceTypes{})
					Expect(err).NotTo(HaveOccurred())

					_, err = resource2.SetResourceConfig(logger, atc.Source{"some": "repository"}, creds.VersionedResourceTypes{})
					Expect(err).NotTo(HaveOccurred())

					found, err = resource1.Reload()
					Expect(err).NotTo(HaveOccurred())
					Expect(found).To(BeTrue())

					found, err = resource2.Reload()
					Expect(err).NotTo(HaveOccurred())
					Expect(found).To(BeTrue())
				})

				It("has unique version histories", func() {
					Expect(resource1.ResourceConfigScopeID()).ToNot(Equal(resource2.ResourceConfigScopeID()))
				})
			})
		})
	})

	Describe("SetCheckSetupError", func() {
		var resource db.Resource

		BeforeEach(func() {
			var err error
			resource, _, err = pipeline.Resource("some-resource")
			Expect(err).ToNot(HaveOccurred())
		})

		Context("when the resource is first created", func() {
			It("is not errored", func() {
				Expect(resource.CheckSetupError()).To(BeNil())
			})
		})

		Context("when a resource check is marked as errored", func() {
			It("is then marked as errored", func() {
				originalCause := errors.New("on fire")

				err := resource.SetCheckSetupError(originalCause)
				Expect(err).ToNot(HaveOccurred())

				returnedResource, _, err := pipeline.Resource("some-resource")
				Expect(err).ToNot(HaveOccurred())

				Expect(returnedResource.CheckSetupError()).To(Equal(originalCause))
			})
		})

		Context("when a resource is cleared of check errors", func() {
			It("is not marked as errored again", func() {
				originalCause := errors.New("on fire")

				err := resource.SetCheckSetupError(originalCause)
				Expect(err).ToNot(HaveOccurred())

				err = resource.SetCheckSetupError(nil)
				Expect(err).ToNot(HaveOccurred())

				returnedResource, _, err := pipeline.Resource("some-resource")
				Expect(err).ToNot(HaveOccurred())

				Expect(returnedResource.CheckSetupError()).To(BeNil())
			})
		})
	})

	Describe("ResourceVersion", func() {
		var (
			resource             db.Resource
			version              atc.Version
			rcvID                int
			resourceVersionFound bool
			foundErr             error
		)

		BeforeEach(func() {
			var err error
			var found bool
			version = atc.Version{"version": "12345"}
			resource, found, err = pipeline.Resource("some-resource")
			Expect(err).ToNot(HaveOccurred())
			Expect(found).To(BeTrue())
		})

		JustBeforeEach(func() {
			rcvID, resourceVersionFound, foundErr = resource.ResourceVersionID(version)
		})

		Context("when the version exists", func() {
			var (
				resourceVersion db.ResourceVersion
				resourceScope   db.ResourceConfigScope
			)

			BeforeEach(func() {
				setupTx, err := dbConn.Begin()
				Expect(err).ToNot(HaveOccurred())

				brt := db.BaseResourceType{
					Name: "registry-image",
				}

				_, err = brt.FindOrCreate(setupTx, false)
				Expect(err).ToNot(HaveOccurred())
				Expect(setupTx.Commit()).To(Succeed())

				resourceScope, err = resource.SetResourceConfig(logger, atc.Source{"some": "repository"}, creds.VersionedResourceTypes{})
				Expect(err).ToNot(HaveOccurred())

				saveVersions(resourceScope, []atc.SpaceVersion{
					{
						Space:   atc.Space("space"),
						Version: version,
					},
				})

				var found bool
				resourceVersion, found, err = resourceScope.FindVersion(atc.Space("space"), version)
				Expect(found).To(BeTrue())
				Expect(err).ToNot(HaveOccurred())
			})

			It("returns resource config version and true", func() {
				Expect(resourceVersionFound).To(BeTrue())
				Expect(rcvID).To(Equal(resourceVersion.ID()))
				Expect(foundErr).ToNot(HaveOccurred())
			})

			Context("when the version is partial", func() {
				BeforeEach(func() {
					version = atc.Version{"version": "2"}
					err := resourceScope.SavePartialVersion(atc.Space("space"), version, nil)
					Expect(err).ToNot(HaveOccurred())
				})

				It("does not find the resource config version", func() {
					Expect(rcvID).To(Equal(0))
					Expect(resourceVersionFound).To(BeFalse())
					Expect(foundErr).ToNot(HaveOccurred())
				})
			})
		})

		Context("when the version is not found", func() {
			BeforeEach(func() {
				setupTx, err := dbConn.Begin()
				Expect(err).ToNot(HaveOccurred())

				brt := db.BaseResourceType{
					Name: "registry-image",
				}

				_, err = brt.FindOrCreate(setupTx, false)
				Expect(err).NotTo(HaveOccurred())
				Expect(setupTx.Commit()).To(Succeed())
				_, err = resourceConfigFactory.FindOrCreateResourceConfig(logger, "registry-image", atc.Source{"some": "repository"}, creds.VersionedResourceTypes{})
				Expect(err).NotTo(HaveOccurred())
			})

			It("returns false when resourceConfig is not found", func() {
				Expect(foundErr).ToNot(HaveOccurred())
				Expect(resourceVersionFound).To(BeFalse())
			})
		})
	})

	Context("Versions", func() {
		var (
			originalVersionSlice []atc.SpaceVersion
			resource             db.Resource
			resourceScope        db.ResourceConfigScope
		)

		Context("when resource has versions created in order of check order", func() {
			var resourceVersions []atc.ResourceVersion

			BeforeEach(func() {
				setupTx, err := dbConn.Begin()
				Expect(err).ToNot(HaveOccurred())

				brt := db.BaseResourceType{
					Name: "git",
				}

				_, err = brt.FindOrCreate(setupTx, false)
				Expect(err).NotTo(HaveOccurred())
				Expect(setupTx.Commit()).To(Succeed())

				var found bool
				resource, found, err = pipeline.Resource("some-other-resource")
				Expect(err).ToNot(HaveOccurred())
				Expect(found).To(BeTrue())

				resourceScope, err = resource.SetResourceConfig(logger, atc.Source{"some": "other-repository"}, creds.VersionedResourceTypes{})
				Expect(err).ToNot(HaveOccurred())

				originalVersionSlice = []atc.SpaceVersion{
					{
						Space:   atc.Space("space"),
						Version: atc.Version{"ref": "v0"},
					},
					{
						Space:   atc.Space("space"),
						Version: atc.Version{"ref": "v1"},
					},
					{
						Space:   atc.Space("space"),
						Version: atc.Version{"ref": "v2"},
					},
					{
						Space:   atc.Space("space"),
						Version: atc.Version{"ref": "v3"},
					},
					{
						Space:   atc.Space("space"),
						Version: atc.Version{"ref": "v4"},
					},
					{
						Space:   atc.Space("space"),
						Version: atc.Version{"ref": "v5"},
					},
					{
						Space:   atc.Space("space"),
						Version: atc.Version{"ref": "v6"},
					},
					{
						Space:   atc.Space("space"),
						Version: atc.Version{"ref": "v7"},
					},
					{
						Space:   atc.Space("space"),
						Version: atc.Version{"ref": "v8"},
					},
					{
						Space:   atc.Space("space"),
						Version: atc.Version{"ref": "v9"},
					},
				}

				saveVersions(resourceScope, originalVersionSlice)
				Expect(err).ToNot(HaveOccurred())

				resourceVersions = make([]atc.ResourceVersion, 0)

				for i := 0; i < 10; i++ {
					rcv, found, err := resourceScope.FindVersion(atc.Space("space"), atc.Version{"ref": "v" + strconv.Itoa(i)})
					Expect(err).ToNot(HaveOccurred())
					Expect(found).To(BeTrue())

					var metadata []atc.MetadataField

					for _, v := range rcv.Metadata() {
						metadata = append(metadata, atc.MetadataField(v))
					}

					resourceVersion := atc.ResourceVersion{
						ID:       rcv.ID(),
						Version:  atc.Version(rcv.Version()),
						Metadata: metadata,
						Enabled:  true,
					}

					resourceVersions = append(resourceVersions, resourceVersion)
				}
			})

			Context("with no since/until", func() {
				It("returns the first page, with the given limit, and a next page", func() {
					historyPage, pagination, found, err := resource.Versions(db.Page{Limit: 2})
					Expect(err).ToNot(HaveOccurred())
					Expect(found).To(BeTrue())
					Expect(len(historyPage)).To(Equal(2))
					Expect(historyPage[0].Version).To(Equal(resourceVersions[9].Version))
					Expect(historyPage[1].Version).To(Equal(resourceVersions[8].Version))
					Expect(pagination.Previous).To(BeNil())
					Expect(pagination.Next).To(Equal(&db.Page{Since: resourceVersions[8].ID, Limit: 2}))
				})
			})

			Context("with a since that places it in the middle of the builds", func() {
				It("returns the builds, with previous/next pages", func() {
					historyPage, pagination, found, err := resource.Versions(db.Page{Since: resourceVersions[6].ID, Limit: 2})
					Expect(err).ToNot(HaveOccurred())
					Expect(found).To(BeTrue())
					Expect(len(historyPage)).To(Equal(2))
					Expect(historyPage[0].Version).To(Equal(resourceVersions[5].Version))
					Expect(historyPage[1].Version).To(Equal(resourceVersions[4].Version))
					Expect(pagination.Previous).To(Equal(&db.Page{Until: resourceVersions[5].ID, Limit: 2}))
					Expect(pagination.Next).To(Equal(&db.Page{Since: resourceVersions[4].ID, Limit: 2}))
				})
			})

			Context("with a since that places it at the end of the builds", func() {
				It("returns the builds, with previous/next pages", func() {
					historyPage, pagination, found, err := resource.Versions(db.Page{Since: resourceVersions[2].ID, Limit: 2})
					Expect(err).ToNot(HaveOccurred())
					Expect(found).To(BeTrue())
					Expect(len(historyPage)).To(Equal(2))
					Expect(historyPage[0].Version).To(Equal(resourceVersions[1].Version))
					Expect(historyPage[1].Version).To(Equal(resourceVersions[0].Version))
					Expect(pagination.Previous).To(Equal(&db.Page{Until: resourceVersions[1].ID, Limit: 2}))
					Expect(pagination.Next).To(BeNil())
				})
			})

			Context("with an until that places it in the middle of the builds", func() {
				It("returns the builds, with previous/next pages", func() {
					historyPage, pagination, found, err := resource.Versions(db.Page{Until: resourceVersions[6].ID, Limit: 2})
					Expect(err).ToNot(HaveOccurred())
					Expect(found).To(BeTrue())
					Expect(len(historyPage)).To(Equal(2))
					Expect(historyPage[0].Version).To(Equal(resourceVersions[8].Version))
					Expect(historyPage[1].Version).To(Equal(resourceVersions[7].Version))
					Expect(pagination.Previous).To(Equal(&db.Page{Until: resourceVersions[8].ID, Limit: 2}))
					Expect(pagination.Next).To(Equal(&db.Page{Since: resourceVersions[7].ID, Limit: 2}))
				})
			})

			Context("with a until that places it at the beginning of the builds", func() {
				It("returns the builds, with previous/next pages", func() {
					historyPage, pagination, found, err := resource.Versions(db.Page{Until: resourceVersions[7].ID, Limit: 2})
					Expect(err).ToNot(HaveOccurred())
					Expect(found).To(BeTrue())
					Expect(len(historyPage)).To(Equal(2))
					Expect(historyPage[0].Version).To(Equal(resourceVersions[9].Version))
					Expect(historyPage[1].Version).To(Equal(resourceVersions[8].Version))
					Expect(pagination.Previous).To(BeNil())
					Expect(pagination.Next).To(Equal(&db.Page{Since: resourceVersions[8].ID, Limit: 2}))
				})
			})

			Context("when the version has metadata", func() {
				BeforeEach(func() {
					metadata := atc.Metadata{atc.MetadataField{Name: "name1", Value: "value1"}}

					err := resource.SaveMetadata(atc.Space("space"), atc.Version(resourceVersions[9].Version), metadata)
					Expect(err).ToNot(HaveOccurred())
				})

				It("returns the metadata in the version history", func() {
					historyPage, _, found, err := resource.Versions(db.Page{Limit: 1})
					Expect(err).ToNot(HaveOccurred())
					Expect(found).To(BeTrue())
					Expect(len(historyPage)).To(Equal(1))
					Expect(historyPage[0].Version).To(Equal(resourceVersions[9].Version))
				})
			})

			Context("when a version is disabled", func() {
				BeforeEach(func() {
					err := resource.DisableVersion(resourceVersions[9].ID)
					Expect(err).ToNot(HaveOccurred())

					resourceVersions[9].Enabled = false
				})

				It("returns a disabled version", func() {
					historyPage, _, found, err := resource.Versions(db.Page{Limit: 1})
					Expect(err).ToNot(HaveOccurred())
					Expect(found).To(BeTrue())
					Expect(historyPage).To(ConsistOf([]atc.ResourceVersion{resourceVersions[9]}))
				})
			})
		})

		Context("when check orders are different than versions ids", func() {
			var resourceVersions []atc.ResourceVersion

			BeforeEach(func() {
				setupTx, err := dbConn.Begin()
				Expect(err).ToNot(HaveOccurred())

				brt := db.BaseResourceType{
					Name: "git",
				}

				_, err = brt.FindOrCreate(setupTx, false)
				Expect(err).NotTo(HaveOccurred())
				Expect(setupTx.Commit()).To(Succeed())

				var found bool
				resource, found, err = pipeline.Resource("some-other-resource")
				Expect(err).ToNot(HaveOccurred())
				Expect(found).To(BeTrue())

				resourceScope, err = resource.SetResourceConfig(logger, atc.Source{"some": "other-repository"}, creds.VersionedResourceTypes{})
				Expect(err).ToNot(HaveOccurred())

				originalVersionSlice := []atc.SpaceVersion{
					{
						Space:   atc.Space("space"),
						Version: atc.Version{"ref": "v1"}, // id: 1, check_order: 1
					},
					{
						Space:   atc.Space("space"),
						Version: atc.Version{"ref": "v3"}, // id: 2, check_order: 2
					},
					{
						Space:   atc.Space("space"),
						Version: atc.Version{"ref": "v4"}, // id: 3, check_order: 3
					},
				}

				saveVersions(resourceScope, originalVersionSlice)
				Expect(err).ToNot(HaveOccurred())

				secondVersionSlice := []atc.SpaceVersion{
					{
						Space:   atc.Space("space"),
						Version: atc.Version{"ref": "v2"}, // id: 4, check_order: 4
					},
					{
						Space:   atc.Space("space"),
						Version: atc.Version{"ref": "v3"}, // id: 2, check_order: 5
					},
					{
						Space:   atc.Space("space"),
						Version: atc.Version{"ref": "v4"}, // id: 3, check_order: 6
					},
				}

				saveVersions(resourceScope, secondVersionSlice)
				Expect(err).ToNot(HaveOccurred())

				for i := 1; i < 5; i++ {
					rcv, found, err := resourceScope.FindVersion(atc.Space("space"), atc.Version{"ref": "v" + strconv.Itoa(i)})
					Expect(err).ToNot(HaveOccurred())
					Expect(found).To(BeTrue())

					var metadata []atc.MetadataField

					for _, v := range rcv.Metadata() {
						metadata = append(metadata, atc.MetadataField(v))
					}

					resourceVersion := atc.ResourceVersion{
						ID:       rcv.ID(),
						Version:  atc.Version(rcv.Version()),
						Metadata: metadata,
						Enabled:  true,
					}

					resourceVersions = append(resourceVersions, resourceVersion)
				}

				// ids ordered by check order now: [3, 2, 4, 1]
			})

			Context("with no since/until", func() {
				It("returns versions ordered by check order", func() {
					historyPage, pagination, found, err := resource.Versions(db.Page{Limit: 4})
					Expect(err).ToNot(HaveOccurred())
					Expect(found).To(BeTrue())
					Expect(historyPage).To(HaveLen(4))
					Expect(historyPage[0].Version).To(Equal(resourceVersions[3].Version))
					Expect(historyPage[1].Version).To(Equal(resourceVersions[2].Version))
					Expect(historyPage[2].Version).To(Equal(resourceVersions[1].Version))
					Expect(historyPage[3].Version).To(Equal(resourceVersions[0].Version))
					Expect(pagination.Previous).To(BeNil())
					Expect(pagination.Next).To(BeNil())
				})
			})

			Context("with a since", func() {
				It("returns the builds, with previous/next pages excluding since", func() {
					historyPage, pagination, found, err := resource.Versions(db.Page{Since: 3, Limit: 2})
					Expect(err).ToNot(HaveOccurred())
					Expect(found).To(BeTrue())
					Expect(historyPage).To(HaveLen(2))
					Expect(historyPage[0].Version).To(Equal(resourceVersions[2].Version))
					Expect(historyPage[1].Version).To(Equal(resourceVersions[1].Version))
					Expect(pagination.Previous).To(Equal(&db.Page{Until: 2, Limit: 2}))
					Expect(pagination.Next).To(Equal(&db.Page{Since: 4, Limit: 2}))
				})
			})

			Context("with from", func() {
				It("returns the builds, with previous/next pages including from", func() {
					historyPage, pagination, found, err := resource.Versions(db.Page{From: 2, Limit: 2})
					Expect(err).ToNot(HaveOccurred())
					Expect(found).To(BeTrue())
					Expect(historyPage).To(HaveLen(2))
					Expect(historyPage[0].Version).To(Equal(resourceVersions[2].Version))
					Expect(historyPage[1].Version).To(Equal(resourceVersions[1].Version))
					Expect(pagination.Previous).To(Equal(&db.Page{Until: 2, Limit: 2}))
					Expect(pagination.Next).To(Equal(&db.Page{Since: 4, Limit: 2}))
				})
			})

			Context("with a until", func() {
				It("returns the builds, with previous/next pages excluding until", func() {
					historyPage, pagination, found, err := resource.Versions(db.Page{Until: 1, Limit: 2})
					Expect(err).ToNot(HaveOccurred())
					Expect(found).To(BeTrue())
					Expect(historyPage).To(HaveLen(2))
					Expect(historyPage[0].Version).To(Equal(resourceVersions[2].Version))
					Expect(historyPage[1].Version).To(Equal(resourceVersions[1].Version))
					Expect(pagination.Previous).To(Equal(&db.Page{Until: 2, Limit: 2}))
					Expect(pagination.Next).To(Equal(&db.Page{Since: 4, Limit: 2}))
				})
			})

			Context("with to", func() {
				It("returns the builds, with previous/next pages including to", func() {
					historyPage, pagination, found, err := resource.Versions(db.Page{To: 4, Limit: 2})
					Expect(err).ToNot(HaveOccurred())
					Expect(found).To(BeTrue())
					Expect(historyPage).To(HaveLen(2))
					Expect(historyPage[0].Version).To(Equal(resourceVersions[2].Version))
					Expect(historyPage[1].Version).To(Equal(resourceVersions[1].Version))
					Expect(pagination.Previous).To(Equal(&db.Page{Until: 2, Limit: 2}))
					Expect(pagination.Next).To(Equal(&db.Page{Since: 4, Limit: 2}))
				})
			})
		})

		Context("when resource has a partial version", func() {
			var resource db.Resource

			BeforeEach(func() {
				setupTx, err := dbConn.Begin()
				Expect(err).ToNot(HaveOccurred())

				brt := db.BaseResourceType{
					Name: "git",
				}

				_, err = brt.FindOrCreate(setupTx, false)
				Expect(err).NotTo(HaveOccurred())
				Expect(setupTx.Commit()).To(Succeed())

				var found bool
				resource, found, err = pipeline.Resource("some-other-resource")
				Expect(err).ToNot(HaveOccurred())
				Expect(found).To(BeTrue())

				resourceScope, err := resource.SetResourceConfig(logger, atc.Source{"some": "other-repository"}, creds.VersionedResourceTypes{})
				Expect(err).ToNot(HaveOccurred())

				err = resourceScope.SaveSpace(atc.Space("space"))
				Expect(err).ToNot(HaveOccurred())

				err = resourceScope.SavePartialVersion(atc.Space("space"), atc.Version{"version": "not-returned"}, nil)
				Expect(err).ToNot(HaveOccurred())
			})

			It("does not return the version", func() {
				historyPage, pagination, found, err := resource.Versions(db.Page{Limit: 2})
				Expect(err).ToNot(HaveOccurred())
				Expect(found).To(BeTrue())
				Expect(historyPage).To(BeNil())
				Expect(pagination).To(Equal(db.Pagination{Previous: nil, Next: nil}))
			})
		})
	})

	// XXX: FIX PINNING PLEASE
	XDescribe("PinVersion/UnpinVersion", func() {
		var resource db.Resource
		var resID int

		BeforeEach(func() {
			var found bool
			var err error
			resource, found, err = pipeline.Resource("some-other-resource")
			Expect(err).ToNot(HaveOccurred())
			Expect(found).To(BeTrue())

			setupTx, err := dbConn.Begin()
			Expect(err).ToNot(HaveOccurred())

			brt := db.BaseResourceType{
				Name: "git",
			}

			_, err = brt.FindOrCreate(setupTx, false)
			Expect(err).NotTo(HaveOccurred())
			Expect(setupTx.Commit()).To(Succeed())

			resourceScope, err := resource.SetResourceConfig(logger, atc.Source{"some": "other-repository"}, creds.VersionedResourceTypes{})
			Expect(err).ToNot(HaveOccurred())

			saveVersions(resourceScope, []atc.SpaceVersion{
				atc.SpaceVersion{
					Space:   atc.Space("space"),
					Version: atc.Version{"version": "v1"},
				},
				atc.SpaceVersion{
					Space:   atc.Space("space"),
					Version: atc.Version{"version": "v2"},
				},
				atc.SpaceVersion{
					Space:   atc.Space("space"),
					Version: atc.Version{"version": "v3"},
				},
			})

			resConf, found, err := resourceScope.FindVersion(atc.Space("space"), atc.Version{"version": "v1"})
			Expect(err).ToNot(HaveOccurred())
			Expect(found).To(BeTrue())
			resID = resConf.ID()
		})

		Context("when we pin a resource to a version", func() {
			BeforeEach(func() {
				err := resource.PinVersion(resID)
				Expect(err).ToNot(HaveOccurred())

				found, err := resource.Reload()
				Expect(found).To(BeTrue())
				Expect(err).ToNot(HaveOccurred())
			})

			It("sets the api pinned version", func() {
				Expect(resource.APIPinnedVersion()).To(Equal(atc.Version{"version": "v1"}))
				Expect(resource.CurrentPinnedVersion()).To(Equal(resource.APIPinnedVersion()))
			})

			Context("when we set the pin comment on a resource", func() {
				BeforeEach(func() {
					err := resource.SetPinComment("foo")
					Expect(err).ToNot(HaveOccurred())
					resource, _, err = pipeline.Resource("some-other-resource")
					Expect(err).ToNot(HaveOccurred())
				})

				It("should set the pin comment", func() {
					Expect(resource.PinComment()).To(Equal("foo"))
				})

				Context("when we unpin a resource to a version", func() {
					BeforeEach(func() {
						err := resource.UnpinVersion()
						Expect(err).ToNot(HaveOccurred())

						found, err := resource.Reload()
						Expect(found).To(BeTrue())
						Expect(err).ToNot(HaveOccurred())
					})

					It("sets the api pinned version to nil", func() {
						Expect(resource.APIPinnedVersion()).To(BeNil())
						Expect(resource.CurrentPinnedVersion()).To(BeNil())
					})

					It("unsets the pin comment", func() {
						Expect(resource.PinComment()).To(BeEmpty())
					})
				})
			})
		})

		Context("when we pin a resource that is already pinned to a version (through the config)", func() {
			BeforeEach(func() {
				var found bool
				var err error
				resource, found, err = pipeline.Resource("some-resource")
				Expect(err).ToNot(HaveOccurred())
				Expect(found).To(BeTrue())

				setupTx, err := dbConn.Begin()
				Expect(err).ToNot(HaveOccurred())

				brt := db.BaseResourceType{
					Name: "registry-image",
				}

				_, err = brt.FindOrCreate(setupTx, false)
				Expect(err).NotTo(HaveOccurred())
				Expect(setupTx.Commit()).To(Succeed())

				resourceScope, err := resource.SetResourceConfig(logger, atc.Source{"some": "repository"}, creds.VersionedResourceTypes{})
				Expect(err).ToNot(HaveOccurred())

				saveVersions(resourceScope, []atc.SpaceVersion{
					atc.SpaceVersion{
						Space:   atc.Space("space"),
						Version: atc.Version{"version": "v1"},
					},
					atc.SpaceVersion{
						Space:   atc.Space("space"),
						Version: atc.Version{"version": "v2"},
					},
					atc.SpaceVersion{
						Space:   atc.Space("space"),
						Version: atc.Version{"version": "v3"},
					},
				})

				resConf, found, err := resourceScope.FindVersion(atc.Space("space"), atc.Version{"version": "v1"})
				Expect(err).ToNot(HaveOccurred())
				Expect(found).To(BeTrue())

				err = resource.PinVersion(resConf.ID())
				Expect(err).ToNot(HaveOccurred())

				found, err = resource.Reload()
				Expect(found).To(BeTrue())
				Expect(err).ToNot(HaveOccurred())
			})

			It("should return the config pinned version", func() {
				Expect(resource.CurrentPinnedVersion()).To(Equal(atc.Version{"ref": "abcdef"}))
			})
		})
	})

<<<<<<< HEAD
	Describe("SaveMetadata", func() {
		var scope db.ResourceConfigScope
		var resource db.Resource
		var saveErr error

		BeforeEach(func() {
			setupTx, err := dbConn.Begin()
			Expect(err).ToNot(HaveOccurred())

			brt := db.BaseResourceType{
				Name: "some-type",
			}

			_, err = brt.FindOrCreate(setupTx, false)
			Expect(err).NotTo(HaveOccurred())
			Expect(setupTx.Commit()).To(Succeed())

			pipeline, _, err := defaultTeam.SavePipeline("some-pipeline", atc.Config{
				Resources: atc.ResourceConfigs{
					{
						Name: "some-resource",
						Type: "some-type",
						Source: atc.Source{
							"some": "source",
						},
					},
				},
			}, db.ConfigVersion(0), db.PipelineUnpaused)
			Expect(err).NotTo(HaveOccurred())

			var found bool
			resource, found, err = pipeline.Resource("some-resource")
			Expect(err).NotTo(HaveOccurred())
			Expect(found).To(BeTrue())

			scope, err = resource.SetResourceConfig(logger, atc.Source{"some": "source"}, creds.VersionedResourceTypes{})
			Expect(err).NotTo(HaveOccurred())
		})

		JustBeforeEach(func() {
			saveErr = resource.SaveMetadata(atc.Space("space"), atc.Version{"ref": "v1"}, atc.Metadata{atc.MetadataField{Name: "some", Value: "metadata"}})
		})

		Context("when the resource version exists", func() {
			BeforeEach(func() {
				saveVersions(scope, []atc.SpaceVersion{
					atc.SpaceVersion{
						Version: atc.Version{"ref": "v1"},
						Space:   atc.Space("space"),
					},
				})

				resourceVersion, found, err := scope.FindVersion(atc.Space("space"), atc.Version{"ref": "v1"})
				Expect(err).ToNot(HaveOccurred())
				Expect(found).To(BeTrue())
				Expect(resourceVersion.Metadata()).To(BeNil())
			})

			It("saves the metadata on the version", func() {
				Expect(saveErr).ToNot(HaveOccurred())

				resourceVersion, found, err := scope.FindVersion(atc.Space("space"), atc.Version{"ref": "v1"})
				Expect(err).ToNot(HaveOccurred())
				Expect(found).To(BeTrue())
				Expect(resourceVersion.Metadata()).To(Equal(db.ResourceConfigMetadataFields{{Name: "some", Value: "metadata"}}))
			})
		})

		Context("when the resource version does not exist", func() {
			It("does not save the metadata or version and does not error", func() {
				Expect(saveErr).ToNot(HaveOccurred())

				resourceVersion, found, err := scope.FindVersion(atc.Space("space"), atc.Version{"ref": "v1"})
				Expect(err).ToNot(HaveOccurred())
				Expect(found).To(BeFalse())
				Expect(resourceVersion).To(BeNil())
			})
		})
	})

	Describe("GetMetadata", func() {
		var scope db.ResourceConfigScope
		var resource db.Resource
		var getErr error
		var metadata atc.Metadata
		var getFound bool

		BeforeEach(func() {
			setupTx, err := dbConn.Begin()
			Expect(err).ToNot(HaveOccurred())

			brt := db.BaseResourceType{
				Name: "some-type",
			}

			_, err = brt.FindOrCreate(setupTx, false)
			Expect(err).NotTo(HaveOccurred())
			Expect(setupTx.Commit()).To(Succeed())

			pipeline, _, err := defaultTeam.SavePipeline("some-pipeline", atc.Config{
				Resources: atc.ResourceConfigs{
					{
						Name: "some-resource",
						Type: "some-type",
						Source: atc.Source{
							"some": "source",
						},
					},
				},
			}, db.ConfigVersion(0), db.PipelineUnpaused)
			Expect(err).NotTo(HaveOccurred())

			var found bool
			resource, found, err = pipeline.Resource("some-resource")
			Expect(err).NotTo(HaveOccurred())
			Expect(found).To(BeTrue())

			scope, err = resource.SetResourceConfig(logger, atc.Source{"some": "source"}, creds.VersionedResourceTypes{})
			Expect(err).NotTo(HaveOccurred())
		})

		JustBeforeEach(func() {
			metadata, getFound, getErr = resource.GetMetadata(atc.Space("space"), atc.Version{"ref": "v1"})
		})

		Context("when the resource version exists", func() {
			BeforeEach(func() {
				saveVersions(scope, []atc.SpaceVersion{
					atc.SpaceVersion{
						Version: atc.Version{"ref": "v1"},
						Space:   atc.Space("space"),
					},
				})

				resourceVersion, found, err := scope.FindVersion(atc.Space("space"), atc.Version{"ref": "v1"})
				Expect(err).ToNot(HaveOccurred())
				Expect(found).To(BeTrue())
				Expect(resourceVersion.Metadata()).To(BeNil())
			})

			Context("when the metadata is null", func() {
				It("returns the null metadata", func() {
					Expect(getErr).ToNot(HaveOccurred())
					Expect(getFound).To(BeTrue())
					Expect(metadata).To(BeNil())

					resourceVersion, found, err := scope.FindVersion(atc.Space("space"), atc.Version{"ref": "v1"})
					Expect(err).ToNot(HaveOccurred())
					Expect(found).To(BeTrue())
					Expect(resourceVersion.Metadata().ToATCMetadata()).To(Equal([]atc.MetadataField{}))
				})
			})

			Context("when there is metadata", func() {
				BeforeEach(func() {
					err := resource.SaveMetadata(atc.Space("space"), atc.Version{"ref": "v1"}, atc.Metadata{atc.MetadataField{Name: "some", Value: "metadata"}})
					Expect(err).ToNot(HaveOccurred())
				})

				It("returns the metadata", func() {
					Expect(getErr).ToNot(HaveOccurred())
					Expect(getFound).To(BeTrue())
					Expect(metadata).To(Equal(atc.Metadata{atc.MetadataField{Name: "some", Value: "metadata"}}))

					resourceVersion, found, err := scope.FindVersion(atc.Space("space"), atc.Version{"ref": "v1"})
					Expect(err).ToNot(HaveOccurred())
					Expect(found).To(BeTrue())
					Expect(resourceVersion.Metadata()).To(Equal(db.ResourceConfigMetadataFields{{Name: "some", Value: "metadata"}}))
				})
			})
		})

		Context("when the resource version does not exist", func() {
			It("does not get the metadata or version and does not error", func() {
				Expect(getErr).ToNot(HaveOccurred())
				Expect(getFound).To(BeFalse())
				Expect(metadata).To(BeNil())

				resourceVersion, found, err := scope.FindVersion(atc.Space("space"), atc.Version{"ref": "v1"})
				Expect(err).ToNot(HaveOccurred())
				Expect(found).To(BeFalse())
				Expect(resourceVersion).To(BeNil())
=======
	Describe("Public", func() {
		var (
			resource db.Resource
			found    bool
			err      error
		)

		Context("when public is not set in the config", func() {
			BeforeEach(func() {
				resource, found, err = pipeline.Resource("some-resource")
				Expect(err).ToNot(HaveOccurred())
				Expect(found).To(BeTrue())
			})

			It("returns false", func() {
				Expect(resource.Public()).To(BeFalse())
			})
		})

		Context("when public is set to true in the config", func() {
			BeforeEach(func() {
				resource, found, err = pipeline.Resource("some-other-resource")
				Expect(err).ToNot(HaveOccurred())
				Expect(found).To(BeTrue())
			})

			It("returns true", func() {
				Expect(resource.Public()).To(BeTrue())
			})
		})

		Context("when public is set to false in the config", func() {
			BeforeEach(func() {
				resource, found, err = pipeline.Resource("some-secret-resource")
				Expect(err).ToNot(HaveOccurred())
				Expect(found).To(BeTrue())
			})

			It("returns false", func() {
				Expect(resource.Public()).To(BeFalse())
>>>>>>> 425244de
			})
		})
	})
})<|MERGE_RESOLUTION|>--- conflicted
+++ resolved
@@ -1277,7 +1277,6 @@
 		})
 	})
 
-<<<<<<< HEAD
 	Describe("SaveMetadata", func() {
 		var scope db.ResourceConfigScope
 		var resource db.Resource
@@ -1460,7 +1459,10 @@
 				Expect(err).ToNot(HaveOccurred())
 				Expect(found).To(BeFalse())
 				Expect(resourceVersion).To(BeNil())
-=======
+			})
+		})
+	})
+
 	Describe("Public", func() {
 		var (
 			resource db.Resource
@@ -1501,7 +1503,6 @@
 
 			It("returns false", func() {
 				Expect(resource.Public()).To(BeFalse())
->>>>>>> 425244de
 			})
 		})
 	})
