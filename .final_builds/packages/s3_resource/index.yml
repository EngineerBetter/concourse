---
builds:
  !binary "MzkwYjc3MGVjMjIyY2M2NzIwOTk2ZGZmNTk1M2ZmZGY0MDIzODg1MA==":
    version: !binary |-
      MzkwYjc3MGVjMjIyY2M2NzIwOTk2ZGZmNTk1M2ZmZGY0MDIzODg1MA==
    sha1: !binary |-
      ODA3NDQ1ZTRlMWY5ZmQyYjZiMTEzYjQ0NDA4N2EyMDg1ZDBjNTUzMg==
    blobstore_id: cb74bc20-fb70-4bca-a22c-297acae614d1
  !binary "ZTkwODJlNzk4NTRhNjY2OTJkNTcxNWIwMWE0NzFiZjkyYjg4MWZiOQ==":
    version: !binary |-
      ZTkwODJlNzk4NTRhNjY2OTJkNTcxNWIwMWE0NzFiZjkyYjg4MWZiOQ==
    sha1: !binary |-
      MWQ1MTQxODJjZmRmYTVjZDg2MzBjNmVjZTU4NjM1MjAyM2Q3MzNkNA==
    blobstore_id: 60cf06a1-fb8f-41d7-8445-6f0cb013199a
  !binary "N2I4OGNkMmFjNGJiZGMyMjk2ZGRlNWU0NDAzZDViNmIxOTU4M2VkOQ==":
    version: !binary |-
      N2I4OGNkMmFjNGJiZGMyMjk2ZGRlNWU0NDAzZDViNmIxOTU4M2VkOQ==
    sha1: !binary |-
      OTdhOTU3NTVhY2Y1NmMzYzA3ZGQwNzE2NzZiYzY0YzYwNjNlYWZlYg==
    blobstore_id: 169d5362-4eba-42e4-984a-f6b4007b0a85
  !binary "ZjVmM2M4MTdmZDVkNTUxN2JlNTU4MTc3ZWUyZGVhZjlhZTFiNzNhNQ==":
    version: !binary |-
      ZjVmM2M4MTdmZDVkNTUxN2JlNTU4MTc3ZWUyZGVhZjlhZTFiNzNhNQ==
    sha1: !binary |-
      YjM2MDlkOWQxYzg0NjYyZjVjODFiM2U2ZjMyYjhiNmE4Zjc0YjkxNw==
    blobstore_id: 24f74e4e-9163-46ca-a32d-8f609a7a0e47
  !binary "MWU4OTliYjMxODFhNDA2N2ZiOTIyYTgxNmMxNjJkYjE2MDZlYjMxOA==":
    version: !binary |-
      MWU4OTliYjMxODFhNDA2N2ZiOTIyYTgxNmMxNjJkYjE2MDZlYjMxOA==
    sha1: !binary |-
      MGIxMThjOGNlYWE0OTczMmEyOTBmNzhlMTkxNjNmYmM3YWZhMjQ2MA==
    blobstore_id: 3910d477-f5b2-4912-82c9-e150aa192b24
  !binary "M2NhODVjYTI5ZGY3Mzc4YWY4YmU1Y2YyMmMyYjBkODhlMGE3Y2ZmZA==":
    version: !binary |-
      M2NhODVjYTI5ZGY3Mzc4YWY4YmU1Y2YyMmMyYjBkODhlMGE3Y2ZmZA==
    sha1: !binary |-
      ZjlhNTJkMzkxMmY5ZmIwMmE5YmJjMzJjOTMyNjBkMTFmYWQ2MTM2MQ==
    blobstore_id: b40e9305-248c-46c5-af39-a0c075236f0d
  !binary "MzU4ZmJlZDgzMGM2MDM0YWMwMDdhMDI0MzM3NDY5MTJlZDgxMjZkZg==":
    version: !binary |-
      MzU4ZmJlZDgzMGM2MDM0YWMwMDdhMDI0MzM3NDY5MTJlZDgxMjZkZg==
    sha1: !binary |-
      YjJmOWM4YzczMDA5OTNiMDU4NGIxZGFkN2JiY2E2NDI5OWUxNzRmMw==
    blobstore_id: ea1d49a5-b3a5-4303-aa75-32efa0e920c2
  !binary "ZjdhNDgwNjhlNzQ3NjFjNzZhZGIxNTkyNDExODA1MTQ4NmM1YmJkNA==":
    version: !binary |-
      ZjdhNDgwNjhlNzQ3NjFjNzZhZGIxNTkyNDExODA1MTQ4NmM1YmJkNA==
    sha1: !binary |-
      MGQ0ODE4NWE4MzRhYmRhOTgwNjc0MzZmMTgxOWIzMTJkZWQ3NGU4Yw==
    blobstore_id: ce806443-423c-4b85-98f2-f4f838938c1e
<<<<<<< HEAD
=======
  !binary "OTRhYTEzZGMxZTE2OTZjYjA5ZDc1Y2NhMzY2ZjM1ZWFiNmU2YjQyNA==":
    version: !binary |-
      OTRhYTEzZGMxZTE2OTZjYjA5ZDc1Y2NhMzY2ZjM1ZWFiNmU2YjQyNA==
    sha1: !binary |-
      ZWI3ZWM5MWYyYmE4ZDc4ZGJlM2UwNDEzMzE2YmY2ZDcxNTJhMWEyOQ==
    blobstore_id: 3da6d14e-9ac7-45c0-94fa-e0702aa972d2
  !binary "MzFhODUwNzRjMjIwMDRlODIzZjFiNjhlMDg0YTdkZTU5NGNmMDc1Yg==":
    version: !binary |-
      MzFhODUwNzRjMjIwMDRlODIzZjFiNjhlMDg0YTdkZTU5NGNmMDc1Yg==
    sha1: !binary |-
      ZTI2NGZmNzQ1YjA0ZjViNjk4ZDIxN2JhZDg1NTI3MmIyMTcxOWMyOQ==
    blobstore_id: 1c90de2d-5879-4b53-a94c-f80192b4b551
>>>>>>> ef40ae09
format-version: '2'<|MERGE_RESOLUTION|>--- conflicted
+++ resolved
@@ -48,8 +48,6 @@
     sha1: !binary |-
       MGQ0ODE4NWE4MzRhYmRhOTgwNjc0MzZmMTgxOWIzMTJkZWQ3NGU4Yw==
     blobstore_id: ce806443-423c-4b85-98f2-f4f838938c1e
-<<<<<<< HEAD
-=======
   !binary "OTRhYTEzZGMxZTE2OTZjYjA5ZDc1Y2NhMzY2ZjM1ZWFiNmU2YjQyNA==":
     version: !binary |-
       OTRhYTEzZGMxZTE2OTZjYjA5ZDc1Y2NhMzY2ZjM1ZWFiNmU2YjQyNA==
@@ -62,5 +60,4 @@
     sha1: !binary |-
       ZTI2NGZmNzQ1YjA0ZjViNjk4ZDIxN2JhZDg1NTI3MmIyMTcxOWMyOQ==
     blobstore_id: 1c90de2d-5879-4b53-a94c-f80192b4b551
->>>>>>> ef40ae09
 format-version: '2'